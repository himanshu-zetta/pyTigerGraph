# Changelog

All notable changes to this project will be documented in this file.

The format is based on [Keep a Changelog](https://keepachangelog.com/en/1.0.0/),
and this project adheres to [Semantic Versioning](https://semver.org/spec/v2.0.0.html).

<<<<<<< HEAD
## [0.0.9.7.0] - 2021-02-27
### Changed
* runInstalledQuery(usePost=True) will post params as body 
=======
## [0.0.9.6.9] - 2021-06-03
### Changed
* Made SSL Port configurable to grab SSL cert from different port in case of firewall on 443
>>>>>>> d83f158c

## [0.0.9.6.3] - 2020-12-14
### Fixed
* Fixed (more) runInstalledQuery() params 

## [0.0.9.6.2] - 2020-10-08
### Fixed
* Fixed (more) runInstalledQuery() params processing bugs


## [0.0.9.6] - 2020-10-08
### Fixed
* Fixed (more) runInstalledQuery() params processing bugs


## [0.0.9.5] - 2020-10-07
### Fixed
* Fixed runInstalledQuery() params processing


## [0.0.9.4] - 2020-10-03
### Changed
* Add Path finding endpoint
* Add Full schema retrieval

### Fixed
* Fix GSQL client
* Fix parseQueryOutput
* Code cleanup

## [0.0.9.3] - 2020-09-30
### Changed
* Remove urllib as dependency
### Fixed

## [0.0.9.2] - 2020-09-30
### Changed
* Fix space in query param issue #22
### Fixed

## [0.0.9.1] - 2020-09-03
### Changed
* SSL Cert support on REST requests
### Fixed

## [0.0.9.0] - 2020-08-22
### Changed
### Fixed
* Fix getVertexDataframeById()
* Fix GSQL versioning issue

## [0.0.8.4] - 2020-08-19
### Changed
### Fixed
* Fix GSQL Bug

## [0.0.8.4] - 2020-08-19
### Changed
### Fixed
* Fix GSQL getVer() bug

## [0.0.8.3] - 2020-08-08
### Changed
### Fixed
* Fix initialization of gsql bug

## [0.0.8.2] - 2020-08-08
### Changed
### Fixed
* Fix initialization of gsql bug

## [0.0.8.1] - 2020-08-08
### Changed
### Fixed
* Fix bug in gsqlInit()

## [0.0.8.0] - 2020-08-07
### Changed
* Add getVertexSet()
### Fixed

## [0.0.7.0] - 2020-07-26
### Changed
* Move GSQL functionality to main package
### Fixed

## [0.0.6.9] - 2020-07-23
### Changed
* Main functionality exists and is in relatively stable
### Fixed
* Minor bug fixes
<|MERGE_RESOLUTION|>--- conflicted
+++ resolved
@@ -5,15 +5,15 @@
 The format is based on [Keep a Changelog](https://keepachangelog.com/en/1.0.0/),
 and this project adheres to [Semantic Versioning](https://semver.org/spec/v2.0.0.html).
 
-<<<<<<< HEAD
 ## [0.0.9.7.0] - 2021-02-27
 ### Changed
 * runInstalledQuery(usePost=True) will post params as body 
-=======
+
+
 ## [0.0.9.6.9] - 2021-06-03
 ### Changed
 * Made SSL Port configurable to grab SSL cert from different port in case of firewall on 443
->>>>>>> d83f158c
+
 
 ## [0.0.9.6.3] - 2020-12-14
 ### Fixed
