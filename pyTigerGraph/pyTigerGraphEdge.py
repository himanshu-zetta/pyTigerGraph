--- conflicted
+++ resolved
@@ -488,7 +488,6 @@
 
         return ret
 
-<<<<<<< HEAD
     def _prepUpsertEdge(self, sourceVertexType: str, sourceVertexId: str, edgeType: str, targetVertexType: str, targetVertexId: str, attributes: dict = None):
         '''defining edge schema structure for upsertEdge()'''
         if attributes is None:
@@ -512,18 +511,6 @@
 
     def upsertEdge(self, sourceVertexType: str, sourceVertexId: str, edgeType: str,
                    targetVertexType: str, targetVertexId: str, attributes: dict = None, vertexMustExist: bool = False) -> int:
-=======
-    def upsertEdge(
-        self,
-        sourceVertexType: str,
-        sourceVertexId: str,
-        edgeType: str,
-        targetVertexType: str,
-        targetVertexId: str,
-        attributes: dict = None,
-        vertexMustExist: bool = False,
-    ) -> int:
->>>>>>> 44c0d8f3
         """Upserts an edge.
 
         Data is upserted:
@@ -583,12 +570,8 @@
                 "edges": {
                     sourceVertexType: {
                         sourceVertexId: {
-<<<<<<< HEAD
-                            edgeType: {targetVertexType: {
-                                targetVertexId: vals}}
-=======
                             edgeType: {targetVertexType: {targetVertexId: vals}}
->>>>>>> 44c0d8f3
+
                         }
                     }
                 }
@@ -608,7 +591,6 @@
 
         return ret
 
-<<<<<<< HEAD
     def _dumps(self, data) -> str:
         """Generates the JSON format expected by the endpoint (Used in upsertEdges()).
 
@@ -688,16 +670,6 @@
 
     def upsertEdges(self, sourceVertexType: str, edgeType: str, targetVertexType: str,
                     edges: list, vertexMustExist=False) -> int:
-=======
-    def upsertEdges(
-        self,
-        sourceVertexType: str,
-        edgeType: str,
-        targetVertexType: str,
-        edges: list,
-        vertexMustExist=False,
-    ) -> int:
->>>>>>> 44c0d8f3
         """Upserts multiple edges (of the same type).
 
         Args:
@@ -835,17 +807,13 @@
         ret = self._post(
             self.restppUrl + "/graph/" + self.graphname, data=data, params=params
         )[0]["accepted_edges"]
-<<<<<<< HEAD
-=======
-
->>>>>>> 44c0d8f3
+
         if logger.level == logging.DEBUG:
             logger.debug("return: " + str(ret))
         logger.info("exit: upsertEdges")
 
         return ret
 
-<<<<<<< HEAD
     def _prepUpsertEdgeDataFrame(self, df, from_id, to_id, attributes):
         '''converting dataframe into an upsertable object structure'''
         json_up = []
@@ -863,19 +831,7 @@
     def upsertEdgeDataFrame(self, df: 'pd.DataFrame', sourceVertexType: str, edgeType: str,
                             targetVertexType: str, from_id: str = "", to_id: str = "",
                             attributes: dict = None, vertexMustExist: bool = False) -> int:
-=======
-    def upsertEdgeDataFrame(
-        self,
-        df: "pd.DataFrame",
-        sourceVertexType: str,
-        edgeType: str,
-        targetVertexType: str,
-        from_id: str = "",
-        to_id: str = "",
-        attributes: dict = None,
-        vertexMustExist: bool = False,
-    ) -> int:
->>>>>>> 44c0d8f3
+
         """Upserts edges from a Pandas DataFrame.
 
         Args:
