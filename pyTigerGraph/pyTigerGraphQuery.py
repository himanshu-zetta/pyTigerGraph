"""Query Functions.

The functions on this page run installed or interpret queries in TigerGraph.
All functions in this module are called as methods on a link:https://docs.tigergraph.com/pytigergraph/current/core-functions/base[`TigerGraphConnection` object].
"""
import json
import logging
from datetime import datetime

from typing import TYPE_CHECKING, Union

if TYPE_CHECKING:
    import pandas as pd

from pyTigerGraph.pyTigerGraphException import TigerGraphException
from pyTigerGraph.pyTigerGraphSchema import pyTigerGraphSchema
from pyTigerGraph.pyTigerGraphUtils import pyTigerGraphUtils

logger = logging.getLogger(__name__)


class pyTigerGraphQuery(pyTigerGraphUtils, pyTigerGraphSchema):
    # TODO getQueries()  # List _all_ query names
    def getInstalledQueries(self, fmt: str = "py") -> Union[dict, str, 'pd.DataFrame']:
        """Returns a list of installed queries.

        Args:
            fmt:
                Format of the results:
                - "py":   Python objects (default)
                - "json": JSON document
                - "df":   pandas DataFrame

        Returns:
            The names of the installed queries.

        TODO This function returns all (installed and non-installed) queries
             Modify to return only installed ones
        TODO Return with query name as key rather than REST endpoint as key?
        """
        logger.info("entry: getInstalledQueries")
        if logger.level == logging.DEBUG:
            logger.debug("params: " + self._locals(locals()))

        ret = self.getEndpoints(dynamic=True)
        if fmt == "json":
            ret = json.dumps(ret)
        if fmt == "df":
            try:
                import pandas as pd
            except ImportError:
                raise ImportError("Pandas is required to use this function. "
                    "Download pandas using 'pip install pandas'.")
            ret = pd.DataFrame(ret).T

        if logger.level == logging.DEBUG:
            logger.debug("return: " + str(ret))
        logger.info("exit: getInstalledQueries")

        return ret

    # TODO getQueryMetadata()
    #   GET /gsqlserver/gsql/queryinfo
    #   xref:tigergraph-server:API:built-in-endpoints.adoc#get-query-metadata[Get query metadata]

    # TODO installQueries()
    #   POST /gsql/queries/install
    #   xref:tigergraph-server:API:built-in-endpoints.adoc#_install_a_query[Install a query]

    # TODO checkQueryInstallationStatus()
    #   GET /gsql/queries/install/{request_id}
    #   xref:tigergraph-server:API:built-in-endpoints.adoc#_check_query_installation_status[Check query installation status]

    def _parseQueryParameters(self, params: dict) -> str:
        """Parses a dictionary of query parameters and converts them to query strings.

        While most of the values provided for various query parameter types can be easily converted
        to query strings (key1=value1&key2=value2), `SET` and `BAG` parameter types, and especially
        `VERTEX` and `SET<VERTEX>` (i.e. vertex primary ID types without vertex type specification)
        require special handling.

        See xref:tigergraph-server:API:built-in-endpoints.adoc#_query_parameter_passing[Query parameter passing]

        TODO Accept this format for SET<VERTEX>:
            "key": [([p_id1, p_id2, ...], "vtype"), ...]
            I.e. multiple primary IDs of the same vertex type
        """
        logger.info("entry: _parseQueryParameters")
        if logger.level == logging.DEBUG:
            logger.debug("params: " + self._locals(locals()))

        ret = ""
        for k, v in params.items():
            if isinstance(v, tuple):
                if len(v) == 2 and isinstance(v[1], str):
                    ret += k + "=" + str(v[0]) + "&" + k + ".type=" + self._safeChar(v[1]) + "&"
                else:
                    raise TigerGraphException(
                        "Invalid parameter value: (vertex_primary_id, vertex_type)"
                        " was expected.")
            elif isinstance(v, list):
                i = 0
                for vv in v:
                    if isinstance(vv, tuple):
                        if len(vv) == 2 and isinstance(vv[1], str):
                            ret += k + "[" + str(i) + "]=" + self._safeChar(vv[0]) + "&" + \
                                   k + "[" + str(i) + "].type=" + vv[1] + "&"
                        else:
                            raise TigerGraphException(
                                "Invalid parameter value: (vertex_primary_id , vertex_type)"
                                " was expected.")
                    else:
                        ret += k + "=" + self._safeChar(vv) + "&"
                    i += 1
            elif isinstance(v, datetime):
                ret += k + "=" + self._safeChar(v.strftime("%Y-%m-%d %H:%M:%S")) + "&"
            else:
                ret += k + "=" + self._safeChar(v) + "&"
        ret = ret[:-1]

        if logger.level == logging.DEBUG:
            logger.debug("return: " + str(ret))
        logger.info("exit: _parseQueryParameters")

        return ret

    def runInstalledQuery(self, queryName: str, params: Union[str, dict] = None,
            timeout: int = None, sizeLimit: int = None, usePost: bool = False, runAsync: bool = False,
            replica: int = None, threadLimit: int = None) -> list:
        """Runs an installed query.

        The query must be already created and installed in the graph.
        Use `getEndpoints(dynamic=True)` or GraphStudio to find out the generated endpoint URL of
        the query. Only the query name needs to be specified here.

        Args:
            queryName:
                The name of the query to be executed.
            params:
                Query parameters. A string of param1=value1&param2=value2 format or a dictionary.
                See below for special rules for dictionaries.
            timeout:
                Maximum duration for successful query execution (in milliseconds).
                See xref:tigergraph-server:API:index.adoc#_gsql_query_timeout[GSQL query timeout]
            sizeLimit:
                Maximum size of response (in bytes).
                See xref:tigergraph-server:API:index.adoc#_response_size[Response size]
            usePost:
                The RESTPP accepts a maximum URL length of 8192 characters. Use POST if additional parameters cause
                you to exceed this limit.
            runAsync:
                Run the query in asynchronous mode. 
                See xref:gsql-ref:querying:query-operations#_detached_mode_async_option[Async operation]
            replica:
                If your TigerGraph instance is an HA cluster, specify which replica to run the query on. Must be a 
                value between [1, (cluster replication factor)].
                See xref:tigergraph-server:API:built-in-endpoints#_specify_replica[Specify replica]
            threadLimit:
                Specify a limit of the number of threads the query is allowed to use on each node of the TigerGraph cluster.
                See xref:tigergraph-server:API:built-in-endpoints#_specify_thread_limit[Thread limit]

        Returns:
            The output of the query, a list of output elements (vertex sets, edge sets, variables,
            accumulators, etc.

        Notes:
            When specifying parameter values in a dictionary:

            - For primitive parameter types use
                `"key": value`
            - For `SET` and `BAG` parameter types with primitive values, use
                `"key": [value1, value2, ...]`
            - For `VERTEX<type>` use
                `"key": primary_id`
            - For `VERTEX` (no vertex type specified) use
                `"key": (primary_id, "vertex_type")`
            - For `SET<VERTEX<type>>` use
                `"key": [primary_id1, primary_id2, ...]`
            - For `SET<VERTEX>` (no vertex type specified) use
                `"key": [(primary_id1, "vertex_type1"), (primary_id2, "vertex_type2"), ...]`

        Endpoints:
            - `GET /query/{graph_name}/{query_name}`
                See xref:tigergraph-server:API:built-in-endpoints.adoc#_run_an_installed_query_get[Run an installed query (GET)]
            - `POST /query/{graph_name}/{query_name}`
                See xref:tigergraph-server:API:built-in-endpoints.adoc#_run_an_installed_query_post[Run an installed query (POST)]
        """
        logger.info("entry: runInstalledQuery")
        if logger.level == logging.DEBUG:
            logger.debug("params: " + self._locals(locals()))

        headers = {}
        res_key = "results"
        if timeout and timeout > 0:
            headers["GSQL-TIMEOUT"] = str(timeout)
        if sizeLimit and sizeLimit > 0:
            headers["RESPONSE-LIMIT"] = str(sizeLimit)
        if runAsync:
            headers["GSQL-ASYNC"] = "true"
            res_key = "request_id"
        if replica:
            headers["GSQL-REPLICA"] = str(replica)
        if threadLimit:
            headers["GSQL-THREAD-LIMIT"] = str(threadLimit)

        if isinstance(params, dict):
            params = self._parseQueryParameters(params)

        if usePost:
<<<<<<< HEAD
            ret = self._post(self.restppUrl + "/query/" + self.graphname + "/" + queryName,
                data=params, headers=headers)

            if logger.level == logging.DEBUG:
                logger.debug("return: " + str(ret))
            logger.info("exit: runInstalledQuery (POST)")

            return ret
        else:
            ret = self._get(self.restppUrl + "/query/" + self.graphname + "/" + queryName,
                params=params, headers=headers)

            if logger.level == logging.DEBUG:
                logger.debug("return: " + str(ret))
            logger.info("exit: runInstalledQuery (GET)")

            return ret

    # TODO checkQueryStatus()
    #   GET /query_status/{graph_name}
    #   xref:tigergraph-server:API:built-in-endpoints.adoc#_check_query_status_detached_mode[Check query status (detached mode)]
=======
            return self._post(self.restppUrl + "/query/" + self.graphname + "/" + queryName,
                data=params, headers=headers, resKey=res_key)
        else:
            return self._get(self.restppUrl + "/query/" + self.graphname + "/" + queryName,
                params=params, headers=headers, resKey=res_key)

    def checkQueryStatus(self, requestId: str = ""):
        """Checks the status of the queries running on the graph specified in the connection.

        Args:
            requestId (str, optional):
                String ID of the request. If empty, returns all running requests.
                See xref:tigergraph-server:API:built-in-endpoints.adoc#_check_query_status_detached_mode[Check query status (detached mode)]
        """
        if requestId != "":
            return self._get(self.restppUrl + "/query_status?graph_name="+self.graphname+"&requestid="+requestId)
        else:
            return self._get(self.restppUrl + "/query_status?graph_name="+self.graphname+"&requestid=all")

    def getQueryResult(self, requestId: str = ""):
        """Gets the result of a detached query.
>>>>>>> 0f7bc996

        Args:
            requestId (str):
                String ID of the request.
                See xref:tigergraph-server:API:built-in-endpoints.adoc#_check_query_results_detached_mode[Check query results (detached mode)]
        """
        return self._get(self.restppUrl + "/query_result?requestid="+requestId)

    def runInterpretedQuery(self, queryText: str, params: Union[str, dict] = None) -> list:
        """Runs an interpreted query.

        Use ``$graphname`` or ``@graphname@`` in the ``FOR GRAPH`` clause to avoid hardcoding the
        name of the graph in your app. It will be replaced by the actual graph name.

        Args:
            queryText:
                The text of the GSQL query that must be provided in this format:

                [source.wrap, gsql]
                ----
                INTERPRET QUERY (<params>) FOR GRAPH <graph_name> {
                    <statements>
                }
                ----

            params:
                A string of `param1=value1&param2=value2...` format or a dictionary.
                See below for special rules for dictionaries.

        Returns:
            The output of the query, a list of output elements such as vertex sets, edge sets, variables and
            accumulators.

        Notes:
            When specifying parameter values in a dictionary:

            - For primitive parameter types use
                `"key": value`
            - For `SET` and `BAG` parameter types with primitive values, use
                `"key": [value1, value2, ...]`
            - For `VERTEX<type>` use
                `"key": primary_id`
            - For `VERTEX` (no vertex type specified) use
                `"key": (primary_id, "vertex_type")`
            - For `SET<VERTEX<type>>` use
                `"key": [primary_id1, primary_id2, ...]`
            - For `SET<VERTEX>` (no vertex type specified) use
                `"key": [(primary_id1, "vertex_type1"), (primary_id2, "vertex_type2"), ...]`


        Endpoint:
            - `POST /gsqlserver/interpreted_query`
                See xref:tigergraph-server:API:built-in-endpoints.adoc#_run_an_interpreted_query[Run an interpreted query]

        TODO Add "GSQL-TIMEOUT: <timeout value in ms>" and "RESPONSE-LIMIT: <size limit in byte>"
            plus parameters if applicable to interpreted queries (see runInstalledQuery() above)
        """
        logger.info("entry: runInterpretedQuery")
        if logger.level == logging.DEBUG:
            logger.debug("params: " + self._locals(locals()))

        queryText = queryText.replace("$graphname", self.graphname)
        queryText = queryText.replace("@graphname@", self.graphname)
        if isinstance(params, dict):
            params = self._parseQueryParameters(params)

        ret = self._post(self.gsUrl + "/gsqlserver/interpreted_query", data=queryText,
            params=params, authMode="pwd")

        if logger.level == logging.DEBUG:
            logger.debug("return: " + str(ret))
        logger.info("exit: runInterpretedQuery")

        return ret

    # TODO getRunningQueries()
    # GET /showprocesslist/{graph_name}
    # xref:tigergraph-server:API:built-in-endpoints.adoc#_list_running_queries

    # TODO abortQuery()
    #   GET /abortquery/{graph_name}
    #   xref:tigergraph-server:API:built-in-endpoints.adoc#_abort_a_query[Abort a query]

    def parseQueryOutput(self, output: list, graphOnly: bool = True) -> dict:
        """Parses query output and separates vertex and edge data (and optionally other output) for
            easier use.

        Args:
            output:
                The data structure returned by `runInstalledQuery()` or `runInterpretedQuery()`.
            graphOnly:
                If `True` (the default setting), restricts captured output to vertices and edges.
                If `False`, captures values of variables and accumulators and any other plain text printed.

        Returns:
            A dictionary with two (or three) keys: `"vertices"`, `"edges"` and optionally `"output"`.
            The first two refer to another dictionary containing keys for each vertex and edge types
            found and the instances of those vertex and edge types. `"output"` is a list of
            dictionaries containing the key/value pairs of any other output.

        The JSON output from a query can contain a mixture of results: vertex sets (the output of a
            SELECT statement), edge sets (e.g. collected in a global accumulator), printout of
            global and local variables and accumulators, including complex types (LIST, MAP, etc.).
            The type of the various output entries is not explicit and requires manual inspection to determine the type.

        This function "cleans" this output, separating and collecting vertices and edges in an easy
            to access way. It can also collect other output or ignore it. /
        The output of this function can be used e.g. with the `vertexSetToDataFrame()` and
            `edgeSetToDataFrame()` functions or (after some transformation) to pass a subgraph to a
            visualization component.
        """

        def attCopy(src: dict, trg: dict):
            """Copies the attributes of a vertex or edge into another vertex or edge, respectively.

            args:
                src:
                    Source vertex or edge instance.
                trg:
                    Target vertex or edge instance.
            """
            srca = src["attributes"]
            trga = trg["attributes"]
            for att in srca:
                trga[att] = srca[att]

        def addOccurrences(obj: dict, src: str):
            """Counts and lists the occurrences of a vertex or edge.

            Args:
                obj:
                    The vertex or edge that was found in the output.
                src:
                    The label (variable name or alias) of the source where the vertex or edge
                    was found.

            A given vertex or edge can appear multiple times (in different vertex or edge sets) in
            the output of a query. Each output has a label (either the variable name or an alias
            used in the `PRINT` statement), `x_sources` contains a list of these labels.
            """
            if "x_occurrences" in obj:
                obj["x_occurrences"] += 1
            else:
                obj["x_occurrences"] = 1
            if "x_sources" in obj:
                obj["x_sources"].append(src)
            else:
                obj["x_sources"] = [src]

        logger.info("entry: parseQueryOutput")
        if logger.level == logging.DEBUG:
            logger.debug("params: " + self._locals(locals()))

        vs = {}
        es = {}
        ou = []

        # Outermost data type is a list
        for o1 in output:
            # Next level data type is dictionary that could be vertex sets, edge sets or generic
            # output (of simple or complex data types)
            for o2 in o1:
                _o2 = o1[o2]
                # Is it an array of dictionaries?
                if isinstance(_o2, list) and len(_o2) > 0 and isinstance(_o2[0], dict):
                    # Iterate through the array
                    for o3 in _o2:
                        if "v_type" in o3:  # It's a vertex!

                            # Handle vertex type first
                            vType = o3["v_type"]
                            vtm = {}
                            # Do we have this type of vertices in our list
                            # (which is actually a dictionary)?
                            if vType in vs:
                                vtm = vs[vType]
                            # No, let's create a dictionary for them and add to the list
                            else:
                                vtm = {}
                                vs[vType] = vtm

                            # Then handle the vertex itself
                            vId = o3["v_id"]
                            # Do we have this specific vertex (identified by the ID) in our list?
                            if vId in vtm:
                                tmp = vtm[vId]
                                attCopy(o3, tmp)
                                addOccurrences(tmp, o2)
                            else:  # No, add it
                                addOccurrences(o3, o2)
                                vtm[vId] = o3

                        elif "e_type" in o3:  # It's an edge!

                            # Handle edge type first
                            eType = o3["e_type"]
                            etm = {}
                            # Do we have this type of edges in our list
                            # (which is actually a dictionary)?
                            if eType in es:
                                etm = es[eType]
                            # No, let's create a dictionary for them and add to the list
                            else:
                                etm = {}
                                es[eType] = etm

                            # Then handle the edge itself
                            eId = o3["from_type"] + "(" + o3["from_id"] + ")->" + o3["to_type"] + \
                                  "(" + o3["to_id"] + ")"
                            o3["e_id"] = eId

                            # Add reverse edge name, if applicable
                            if eType["IsDirected"]:
                                config = eType["Config"]
                                rev = ""
                                if "REVERSE_EDGE" in config:
                                    rev = config["REVERSE_EDGE"]
                                if rev:
                                    o3["reverse_edge"] = rev

                            # Do we have this specific edge (identified by the composite ID) in our
                            # list?
                            if eId in etm:
                                tmp = etm[eId]
                                attCopy(o3, tmp)
                                addOccurrences(tmp, o2)
                            else:  # No, add it
                                addOccurrences(o3, o2)
                                etm[eId] = o3

                        else:  # It's a ... something else
                            ou.append({"label": o2, "value": _o2})
                else:  # It's a ... something else
                    ou.append({"label": o2, "value": _o2})

        ret = {"vertices": vs, "edges": es}
        if not graphOnly:
            ret["output"] = ou

        if logger.level == logging.DEBUG:
            logger.debug("return: " + str(ret))
        logger.info("exit: parseQueryOutput")

        return ret

    def getStatistics(self, seconds: int = 10, segments: int = 10) -> dict:
        """Retrieves real-time query performance statistics over the given time period.

        Args:
            seconds:
                The duration of statistic collection period (the last _n_ seconds before the function
                call).
            segments:
                The number of segments of the latency distribution (shown in results as
                `LatencyPercentile`). By default, segments is `10`, meaning the percentile range 0-100%
                will be divided into ten equal segments: 0%-10%, 11%-20%, etc.
                This argument must be an integer between 1 and 100.

        Endpoint:
            - `GET /statistics/{graph_name}`
                See xref:tigergraph-server:API:built-in-endpoints.adoc#_show_query_performance[Show query performance]
        """
        logger.info("entry: getStatistics")
        if logger.level == logging.DEBUG:
            logger.debug("params: " + self._locals(locals()))

        if not seconds:
            seconds = 10
        else:
            seconds = max(min(seconds, 0), 60)
        if not segments:
            segments = 10
        else:
            segments = max(min(segments, 0), 100)

        ret = self._get(self.restppUrl + "/statistics/" + self.graphname + "?seconds=" +
                         str(seconds) + "&segment=" + str(segments), resKey="")

        if logger.level == logging.DEBUG:
            logger.debug("return: " + str(ret))
        logger.info("exit: getStatistics")

        return ret<|MERGE_RESOLUTION|>--- conflicted
+++ resolved
@@ -207,7 +207,6 @@
             params = self._parseQueryParameters(params)
 
         if usePost:
-<<<<<<< HEAD
             ret = self._post(self.restppUrl + "/query/" + self.graphname + "/" + queryName,
                 data=params, headers=headers)
 
@@ -226,22 +225,16 @@
 
             return ret
 
-    # TODO checkQueryStatus()
-    #   GET /query_status/{graph_name}
-    #   xref:tigergraph-server:API:built-in-endpoints.adoc#_check_query_status_detached_mode[Check query status (detached mode)]
-=======
-            return self._post(self.restppUrl + "/query/" + self.graphname + "/" + queryName,
-                data=params, headers=headers, resKey=res_key)
-        else:
-            return self._get(self.restppUrl + "/query/" + self.graphname + "/" + queryName,
-                params=params, headers=headers, resKey=res_key)
-
     def checkQueryStatus(self, requestId: str = ""):
         """Checks the status of the queries running on the graph specified in the connection.
 
         Args:
             requestId (str, optional):
                 String ID of the request. If empty, returns all running requests.
+                See xref:tigergraph-server:API:built-in-endpoints.adoc#_check_query_status_detached_mode[Check query status (detached mode)]
+
+        Endpoint:
+            - `GET /query_status/{graph_name}`
                 See xref:tigergraph-server:API:built-in-endpoints.adoc#_check_query_status_detached_mode[Check query status (detached mode)]
         """
         if requestId != "":
@@ -251,7 +244,6 @@
 
     def getQueryResult(self, requestId: str = ""):
         """Gets the result of a detached query.
->>>>>>> 0f7bc996
 
         Args:
             requestId (str):
