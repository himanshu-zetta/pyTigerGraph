--- conflicted
+++ resolved
@@ -26,7 +26,6 @@
         self.conn = conn
 
     def neighborLoader(
-<<<<<<< HEAD
         self,
         v_in_feats: Union[list, dict] = None,
         v_out_labels: Union[list, dict] = None,
@@ -53,31 +52,6 @@
         kafka_address_consumer: str = None,
         kafka_address_producer: str = None,
         timeout: int = 300000,
-=======
-            self,
-            v_in_feats: Union[list, dict] = None,
-            v_out_labels: Union[list, dict] = None,
-            v_extra_feats: Union[list, dict] = None,
-            batch_size: int = None,
-            num_batches: int = 1,
-            num_neighbors: int = 10,
-            num_hops: int = 2,
-            shuffle: bool = False,
-            filter_by: str = None,
-            output_format: str = "PyG",
-            add_self_loop: bool = False,
-            loader_id: str = None,
-            buffer_size: int = 4,
-            kafka_address: str = None,
-            kafka_max_msg_size: int = 104857600,
-            kafka_num_partitions: int = 1,
-            kafka_replica_factor: int = 1,
-            kafka_retention_ms: int = 60000,
-            kafka_auto_del_topic: bool = True,
-            kafka_address_consumer: str = None,
-            kafka_address_producer: str = None,
-            timeout: int = 300000,
->>>>>>> 56ff00dd
     ) -> NeighborLoader:
         """Get a graph loader that performs neighbor sampling as introduced in the
         [Inductive Representation Learning on Large Graphs](https://arxiv.org/abs/1706.02216)
@@ -217,7 +191,6 @@
         )
 
     def edgeLoader(
-<<<<<<< HEAD
         self,
         attributes: Union[list, dict] = None,
         batch_size: int = None,
@@ -236,25 +209,6 @@
         kafka_address_consumer: str = None,
         kafka_address_producer: str = None,
         timeout: int = 300000,
-=======
-            self,
-            batch_size: int = None,
-            num_batches: int = 1,
-            shuffle: bool = False,
-            filter_by: str = None,
-            output_format: str = "dataframe",
-            loader_id: str = None,
-            buffer_size: int = 4,
-            kafka_address: str = None,
-            kafka_max_msg_size: int = 104857600,
-            kafka_num_partitions: int = 1,
-            kafka_replica_factor: int = 1,
-            kafka_retention_ms: int = 60000,
-            kafka_auto_del_topic: bool = True,
-            kafka_address_consumer: str = None,
-            kafka_address_producer: str = None,
-            timeout: int = 300000,
->>>>>>> 56ff00dd
     ) -> EdgeLoader:
         """Get a graph loader that pulls batches of edges from database.
         Edge attributes are not supported.
@@ -467,7 +421,6 @@
         )
 
     def graphLoader(
-<<<<<<< HEAD
         self,
         v_in_feats: Union[list, dict] = None,
         v_out_labels: Union[list, dict] = None,
@@ -492,29 +445,6 @@
         kafka_address_consumer: str = None,
         kafka_address_producer: str = None,
         timeout: int = 300000,
-=======
-            self,
-            v_in_feats: Union[list, dict] = None,
-            v_out_labels: Union[list, dict] = None,
-            v_extra_feats: Union[list, dict] = None,
-            batch_size: int = None,
-            num_batches: int = 1,
-            shuffle: bool = False,
-            filter_by: str = None,
-            output_format: str = "PyG",
-            add_self_loop: bool = False,
-            loader_id: str = None,
-            buffer_size: int = 4,
-            kafka_address: str = None,
-            kafka_max_msg_size: int = 104857600,
-            kafka_num_partitions: int = 1,
-            kafka_replica_factor: int = 1,
-            kafka_retention_ms: int = 60000,
-            kafka_auto_del_topic: bool = True,
-            kafka_address_consumer: str = None,
-            kafka_address_producer: str = None,
-            timeout: int = 300000,
->>>>>>> 56ff00dd
     ) -> GraphLoader:
         """Get a data loader that pulls batches of vertices and edges from database.
 
@@ -669,8 +599,7 @@
         Args:
             timeout (int, optional):
                 Timeout value for the operation. Defaults to 600000.
-<<<<<<< HEAD
-        """     
+        """
         return RandomVertexSplitter(self.conn, timeout, **split_ratios)
 
     def edgeSplitter(self, timeout: int = 600000, **split_ratios):
@@ -701,8 +630,4 @@
             timeout (int, optional): 
                 Timeout value for the operation. Defaults to 600000.
         """     
-        return RandomEdgeSplitter(self.conn, timeout, **split_ratios)
-=======
-        """
-        return RandomVertexSplitter(self.conn, timeout, **split_ratios)
->>>>>>> 56ff00dd
+        return RandomEdgeSplitter(self.conn, timeout, **split_ratios)