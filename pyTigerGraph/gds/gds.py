--- conflicted
+++ resolved
@@ -525,8 +525,11 @@
             timeout,
         )
       
-<<<<<<< HEAD
-    def featurizer(self):
+    def featurizer(self) -> Featurizer:
+        """Get a featurizer.
+            Returns:
+                Featurizer
+        """
         return Featurizer(self.conn)
 
     def vertexSplitter(self, timeout: int = 600000, **split_ratios):
@@ -557,12 +560,4 @@
             timeout (int, optional): 
                 Timeout value for the operation. Defaults to 600000.
         """     
-        return RandomVertexSplitter(self.conn, timeout, **split_ratios)
-=======
-    def featurizer(self) -> Featurizer:
-        """Get a featurizer.
-            Returns:
-                Featurizer
-        """
-        return Featurizer(self.conn)
->>>>>>> 7b51ee3b
+        return RandomVertexSplitter(self.conn, timeout, **split_ratios)