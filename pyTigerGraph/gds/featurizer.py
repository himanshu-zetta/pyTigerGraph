"""Featurizer
The Featurizer class provides methods for installing and running Graph Data Science Algorithms onto a TigerGraph server.
"""

from typing import TYPE_CHECKING, Any, List, Tuple

if TYPE_CHECKING:
    from ..pyTigerGraph import TigerGraphConnection

<<<<<<< HEAD
from .utilities import random_string
from .utilities import add_attribute
=======
from ..pyTigerGraphException import TigerGraphException
>>>>>>> b51a8db8
import json
import re
import time
from os.path import join as pjoin

import requests

from .utilities import is_query_installed, random_string


class AsyncFeaturizerResult():
    def __init__(self, conn, algorithm, query_id, results=None):
        """NO DOC: 
            class for asynchronous featurizer results. Populated during `runAlgorithm()` if `runAsync = True`.
        """
        self.conn = conn
        self.algorithm = algorithm
        self.query_id = query_id
        self.results = results

    def wait(self, refresh:float=1):
        """
        Function call to block all execution if called until algorithm result is returned.
        Args:
            refresh (float):
                How often to check for results. Defaults to 1 time every second.
            
        Returns:
            Algorithm results when they become available.
        """
        while not(self.results):
            if self.algorithmComplete():
                return self._getAlgorithmResults()
            time.sleep(refresh)
        return self.results

    def algorithmComplete(self):
        """
        Function to check if the algorithm has completed execution.
        Returns:
            True if algorithm has completed, False if the algorithm is still running.
        Raises:
            TigerGraphException if the algorithm was aborted or timed out.
        """
        res = self.conn.checkQueryStatus(self.query_id)[0]
        if res["status"] == "success":
            return True
        elif res["status"] == "running":
            return False
        elif res["status"] == "aborted":
            raise TigerGraphException("Algorithm was aborted")
        else:
            raise TigerGraphException("Algorithm timed-out. Increase your timeout and try again.")

    def _getAlgorithmResults(self):
        """NO DOC: internal function to get algorithm results."""
        res = self.conn.getQueryResult(self.query_id)
        self.results = res
        return res

    @property
    def result(self):
        """
        Property to get the results of an algorithm's execution.
        If the results are available, returns them.
        If the results are not available yet, returns the string 'Algorithm Results not Available Yet'
        """
        if self.results:
            return self.results
        else:
            if self.algorithmComplete():
                return self._getAlgorithmResults()
            else:
                return "Algorithm Results not Available Yet"

class Featurizer:
    def __init__(
        self, conn: "TigerGraphConnection", repo: str = None, algo_version: str = None
    ):

        """NO DOC: Class for feature extraction.

        The job of a feature extracter is to install and run algorithms in the Graph Data Science (GDS) libarary.
        Currently, a set of graph algorithms are moved to the `gsql` folder, which you can find in the same directory as this file,
         and have been saved into a dictionary along with their output type.
        To add a specific algorithm, it should be added both to the `gsql` folder and class variable dictionary.
        Args:
            conn (TigerGraphConnection):
                Connection to the TigerGraph database.
        """

        self.conn = conn
        # Get DB version if algo version is not given
        if not algo_version:
            self.major_ver, self.minor_ver, self.patch_ver = self._get_db_version()
        else:
            self.algo_ver = algo_version
            self.major_ver, self.minor_ver = algo_version.split(".")[:2]
        # Get repo address
        if not repo:
            repo = "https://raw.githubusercontent.com/tigergraph/gsql-graph-algorithms/{}.{}".format(
                self.major_ver, self.minor_ver
            )
        self.repo = repo
        # Get algo dict from manifest
        manifest = pjoin(repo, "manifest.json")
        self.algo_dict = self._get_algo_dict(manifest)
        self.algo_paths = None

        self.params_dict = {}  # input parameter for the desired algorithm to be run
        self.query = None
        self.query_name = None
        self.query_result_type = None
        self.sch_type = None

    def _get_db_version(self) -> Tuple[str, str, str]:
        # Get DB version
        self.algo_ver = self.conn.getVer()
        major_ver, minor_ver, patch_ver = self.algo_ver.split(".")
        if int(major_ver) < 3 or (int(major_ver) == 3 and int(minor_ver) <= 7):
            # For DB version <= 3.7, use version 3.7.
            major_ver = "3"
            minor_ver = "7"
        return major_ver, minor_ver, patch_ver

    def _get_algo_dict(self, manifest_file: str) -> dict:
        # Get algo dict from manifest
        if manifest_file.startswith("http"):
            resp = requests.get(manifest_file)
            resp.raise_for_status()
            algo_dict = resp.json()
        else:
            with open(manifest_file) as infile:
                algo_dict = json.load(infile)
        return algo_dict

    def listAlgorithms(self, category: str = None) -> None:
        """
        Print the list of available algorithms in GDS.

        Args:
            category (str):
                the category of algorithms to print, if it is None then a summary will be printed.
        """

        def get_num_algos(algo_dict: dict) -> int:
            if "name" in algo_dict.keys():
                return 1
            num_algos = 0
            for k in algo_dict:
                if isinstance(algo_dict[k], dict):
                    num_algos += get_num_algos(algo_dict[k])
            return num_algos

        def print_algos(algo_dict: dict, depth: int, algo_num: int = 0) -> int:
            for k, v in algo_dict.items():
                if k == "name":
                    algo_num += 1
                    print("{}{:02}. name: {}".format("  " * depth, algo_num, v))
                    return algo_num
                if isinstance(v, dict):
                    print("{}{}:".format("  " * depth, k))
                    algo_num = print_algos(v, depth + 1, algo_num)
            return algo_num

        if category:
            if category in self.algo_dict.keys():
                print("Available algorithms for {}:".format(category))
                print_algos(self.algo_dict[category], 1)
                print("Call runAlgorithm() with the algorithm name to execute it")
            else:
                print("No available algorithms for category {}".format(category))
        else:
            print("Available algorithms per category:")
            for k in self.algo_dict:
                print("- {}: {} algorithms".format(k, get_num_algos(self.algo_dict[k])))
            print(
                "Call listAlgorithms() with the category name to see the list of algorithms"
            )

    def _install_query_file(
        self,
        query_path: str,
        replace: dict = None,
        force: bool = False,
        global_change: bool = False,
    ) -> str:
        """
        Reads the first line of the query file to get the query name, e.g, CREATE QUERY query_name ...

        Args:
            query_name (str):
                The name of the query
            replace (dict):
                If the suffix name needs to be replaced
            global_change (bool):
                False by default. Set to true if you want to run `GLOBAL SCHEMA_CHANGE JOB`. For Algorithms that are not schema free we need to specify this argument.
                See https://docs.tigergraph.com/gsql-ref/current/ddl-and-loading/modifying-a-graph-schema#_global_vs_local_schema_changes.
        
        Return:
            Name of the installed query
        """
        # Read in the query
        if query_path.startswith("http"):
            resp = requests.get(query_path)
            resp.raise_for_status()
            query = resp.text
        else:
            with open(query_path) as f:
                query = f.read()
        # Get query name from the first line
        firstline = query.split("\n", 1)[0]
        try:
            query_name = re.search(r"QUERY (.+?)\(", firstline).group(1).strip()
        except:
            raise ValueError(
                "Cannot parse the query file. It should start with CREATE QUERY ... "
            )
        # If query is already installed, skip unless force install.
        is_installed, is_enabled = is_query_installed(
            self.conn, query_name, return_status=True
        )
        if is_installed:
            if force or (not is_enabled):
                query = "USE GRAPH {}\nDROP QUERY {}\n".format(
                    self.conn.graphname, query_name
                )
                resp = self.conn.gsql(query)
                status = resp.splitlines()[-1]
                if "Failed" in status:
                    raise ConnectionError(resp)
            else:
                return query_name
        # Replace placeholders with actual content if given
        if replace:
            for placeholder in replace:
                query = query.replace(placeholder, replace[placeholder])
        self.query = query
        if query_name == "tg_fastRP" and int(self.major_ver) <= 3 and int(self.minor_ver) <= 7:
            # Drop all jobs on the graph
            self.conn.gsql("USE GRAPH {}\n".format(self.conn.graphname) + "drop job *")
            res = add_attribute(self.conn, schema_type="VERTEX",attr_type=" LIST<DOUBLE>",attr_name="fastrp_embedding",global_change=global_change)
        # TODO: Check if Distributed query is needed.
        query = (
            "USE GRAPH {}\n".format(self.conn.graphname)
            + query
            + "\nInstall Query {}\n".format(query_name)
        )
        print("Installing and optimizing the queries, it might take a minute...", flush=True)
        resp = self.conn.gsql(query)
        status = resp.splitlines()[-1]
        if "Failed" in status:
            raise ConnectionError(resp)
        print("Queries installed successfully", flush=True)
        return query_name

    def installAlgorithm(
        self, query_name: str, query_path: str = None, global_change: bool = False
    ) -> str:
        """
        Checks if the query is already installed.
        If the query is not installed, it installs the query and changes the schema if an attribute needs to be added.

        Args:
            query_name (str):
                The name of query to be installed.
            query_path (str):
                If using a custom query, the path to the `.gsql` file that contains the query.
                Note: you must have the `query_name` parameter match the name of the query in the file.
            global_change (bool):
                False by default. Set to true if you want to run `GLOBAL SCHEMA_CHANGE JOB`. For algorithms that are not schema free we need to specify this argument.
                See https://docs.tigergraph.com/gsql-ref/current/ddl-and-loading/modifying-a-graph-schema#_global_vs_local_schema_changes.
        Returns:
            String of query name installed.
        """
        # If a query file is given, install it directly.
        if query_path:
            self.query_name = self._install_query_file(query_path, global_change=global_change)
            return self.query_name
        # Else, install query by name from the repo.
        # If the query paths are not collected yet, do it now.
        if not self.algo_paths:
            self.algo_paths, self.query_result_type, self.sch_type = self._get_algo_details(self.algo_dict)
        if query_name not in self.algo_paths:
            raise ValueError("Cannot find {} in the library.".format(query_name))
        for query in self.algo_paths[query_name]:
            _ = self._install_query_file(query, global_change=global_change)
        self.query_name = query_name
        return self.query_name


    def _get_algo_details(self, algo_dict: dict) -> dict:
        def get_details(d: dict, paths: dict, types: dict, sch_obj: dict) -> None:
            if "name" in d.keys():
                if "path" not in d.keys():
                    raise Exception(
                        "Cannot find path for {} in the manifest file".format(d["name"])
                    )
                paths[d["name"]] = [pjoin(self.repo, p) for p in d["path"].split(";")]
                if "value_type" in d.keys():
                    types[d["name"]] = d["value_type"]
                if "schema_type" in d.keys():
                    sch_obj[d["name"]] = d["schema_type"]
                return
            for k in d:
                if isinstance(d[k], dict):
                    get_details(d[k], paths, types, sch_obj)
            return

        algo_paths = {}
        algo_result_types = {}
        sch_types = {}
        get_details(algo_dict, algo_paths, algo_result_types, sch_types)
        return algo_paths, algo_result_types, sch_types


    def _get_query(self, query_name: str) -> str:
        if not self.algo_paths:
            self.algo_paths, self.query_result_type, self.sch_type = self._get_algo_details(self.algo_dict)
        if query_name not in self.algo_paths:
            raise ValueError("Cannot find {} in the library.".format(query_name))
        query_path = self.algo_paths[query_name][-1]
        if query_path.startswith("http"):
            resp = requests.get(query_path)
            resp.raise_for_status()
            query = resp.text
        else:
            with open(query_path) as f:
                query = f.read()
        return query

    def getParams(self, query_name: str, printout: bool = True) -> dict:
        """Get paramters for an algorithm.

        Args:
            query_name (str):
                Name of the algorithm.
            printout (bool, optional): 
                Whether to print out the parameters. Defaults to True.

        Returns:
            Parameter dict the algorithm takes as input.
        """        
        query = self._get_query(query_name)
        param_values, param_types = self._get_params(query)
        if printout:
            print("Parameters for {} (parameter: type [= default value]):".format(query_name))
            for param in param_values:
                if param_values[param] is not None:
                    if param_types[param] == "str":
                        print('- {}: {} = "{}"'.format(param, param_types[param], param_values[param]))
                    else:
                        print("- {}: {} = {}".format(param, param_types[param], param_values[param]))
                else:
                    print("- {}: {}".format(param, param_types[param]))
        return param_values

    def _get_params(self, query: str):
        """
        Returns query parameters and their types by parsing the query header.

        Args:
            query (str):
                Content of the query as a string.
        """
        param_values = {}
        param_types = {}
        header = query[query.find("(") + 1 : query.find(")")].strip()
        if not header:
            return {}, {}
        header = header.split(",")
        for i in header:
            param_type, param_raw = i.strip().split(maxsplit=1)
            param_type = param_type.strip()
            if "=" in param_raw:
                param, default = param_raw.strip().split("=")
                param = param.strip()
                default = default.strip()
            else: 
                param, default = param_raw.strip(), None
            
            if (
                param_type.lower() == "float"
                or param_type.lower() == "double"
            ):
                param_values[param] = float(default) if default else None
                param_types[param] = "float"
            elif param_type.lower() == "int":
                param_values[param] = int(default) if default else None
                param_types[param] = "int"
            elif param_type.lower() == "bool":
                if default and default.lower() == "true":
                    param_values[param] = True
                elif default and default.lower() == "false":
                    param_values[param] = False
                else:
                    param_values[param] = None
                param_types[param] = "bool"
            elif param_type.lower() == "string":
                param_values[param] = default.strip('"').strip("'") if default else None
                param_types[param] = "str"
            else:
                param_values[param] = default
                param_types[param] = param_type

        return param_values, param_types

    def runAlgorithm(
        self,
        query_name: str,
        params: dict = None,
        runAsync: bool = False,
        threadLimit: int = None, 
        feat_name: str = None,
        feat_type: str = None,
        custom_query: bool = False,
        schema_name: list = None,
        global_schema: bool = False,
        timeout: int = 2147480,
        sizeLimit: int = None,
    ) -> Any:
        """
        Runs a TigerGraph Graph Data Science Algorithm. If a built-in algorithm is not installed, it will automatically install before execution. 
        Custom algorithms will have to be installed using the `installAlgorithm()` method.
        If the query accepts input parameters and the parameters have not been provided, calling this function runs the query with the default values for the parameters.
        If the there isn't a default value in the query definition and no parameters are provided, the function raises a `ValueError`.

        Args:
            query_name (str):
                The name of the query to be executed.
            params (dict):
                Query parameters. A dictionary that corresponds to the algorithm parameters. 
                If specifying vertices as sources or destinations, must use the following form:
                `{"id": "vertex_id", "type": "vertex_type"}`, such as `params = {"source": {"id": "Bob", "type": "Person"}}`
            runAsync (bool, optional):
                If True, runs the algorithm in asynchronous mode and returns a `AsyncFeaturizerResult` object. Defaults to False.
            threadLimit:
                Specify a limit of the number of threads the query is allowed to use on each node of the TigerGraph cluster.
                See xref:tigergraph-server:API:built-in-endpoints#_specify_thread_limit[Thread limit]
            feat_name (str, optional):
                An attribute name that needs to be added to the vertex/edge. If the result attribute parameter is specified in the parameters, that will be used.
            feat_type (str, optional):
                Type of attribute that needs to be added to the vertex/edge. Only needed if `custom_query` is set to `True`.
            custom_query (bool, optional):
                If the query is a custom query. Defaults to False.
            schema_name (list, optional):
                List of Vertices/Edges that the attr_name need to added to them.
                If the algorithm contains the parameters of `v_type` and `e_type` or `v_type_set` and `e_type_set`, these will be used automatically.
            global_schema (bool, optional):
                False by default. Set to true if you want to run `GLOBAL SCHEMA_CHANGE JOB`.
                See https://docs.tigergraph.com/gsql-ref/current/ddl-and-loading/modifying-a-graph-schema#_global_vs_local_schema_changes.
            timeout (int, optional):
                Maximum duration for successful query execution (in milliseconds).
            sizeLimit (int, optional):
                Maximum size of response (in bytes).

        Returns:
            The output of the query, a list of output elements (vertex sets, edge sets, variables,
            accumulators, etc.)
        """
        if params is None:
            if not custom_query:
                params = self.getParams(query_name, printout=False)
            if params:
                missing_params = [k for k,v in params.items() if v is None]
                if missing_params:
                    raise ValueError(
                        'Missing mandatory parameters: {}. Please run getParams("{}") for parameter details.'.format(list(missing_params), query_name)
                    )
        else:
            if not custom_query:
                query_params = self.getParams(query_name, printout=False)
                unknown_params = set(params.keys()) - set(query_params.keys())
                if unknown_params:
                    raise ValueError(
                        'Unknown parameters: {}. Please run getParams("{}") for required parameters.'.format(list(unknown_params), query_name)
                    )
                query_params.update(params)
                missing_params = [k for k,v in query_params.items() if v is None]
                if missing_params:
                    raise ValueError(
                        'Missing mandatory parameters: {}. Please run getParams("{}") for parameter details.'.format(list(missing_params), query_name)
                    )
                params = query_params
            if "similarity_edge" in params.keys() or "similarity_edge_type" in params.keys():
                if "similarity_edge" in params.keys():
                    if params["similarity_edge"] not in self.conn.getEdgeTypes():
                        raise ValueError("The edge type "+params["similarity_edge"]+" must be present in the graph schema with a FLOAT attribute to write to it.")
                if "similarity_edge_type" in params.keys():
                    if params["similarity_edge_type"] not in self.conn.getEdgeTypes():
                        raise ValueError("The edge type "+params["similarity_edge_type"]+" must be present in the graph schema with a FLOAT attribute to write to it.")
            if "result_attr" in params.keys() or "result_attribute" in params.keys() or feat_name:
                if custom_query and not(schema_name):
                    raise ValueError("Must specify schema_name if adding attributes for custom query")
                if "result_attr" in params.keys() and params["result_attr"]:
                    feat_name = params["result_attr"]
                elif "result_attribute" in params.keys() and params["result_attribute"]:
                    feat_name = params["result_attribute"]
                if not(query_name == "tg_fastRP" and int(self.major_ver) <= 3 and int(self.minor_ver) <= 7): # fastRP in 3.7 creates attribute at install time
                    if not(custom_query):
                        feat_type = self.query_result_type[query_name]
                        schema_type = self.sch_type[query_name]
                    else:
                        if schema_name[0] in self.conn.getEdgeTypes(): # assuming all schema changes are either edge types or vertex types, no mixing.
                            schema_type = "EDGE"
                        else:
                            schema_type = "VERTEX"
                    
                    if schema_type == "VERTEX" and ("v_type" in params or "v_type_set" in params):
                        if "v_type" in params:
                            key = "v_type"
                        else:
                            key = "v_type_set"
                        if isinstance(params[key], str):
                            schema_name = [params[key]]
                        elif isinstance(params[key], list):
                            schema_name = params[key]
                        else:
                            raise ValueError("v_type should be either a list or string")
                    elif schema_type == "EDGE" and ("e_type" in params or "e_type_set" in params):
                        if "e_type" in params:
                            key = "e_type"
                        else:
                            key = "e_type_set"
                        if isinstance(params[key], str):
                            schema_name = [params[key]]
                        elif isinstance(params[key], list):
                            schema_name = params[key]
                        else:
                            raise ValueError("e_type should be either a list or string")

                    global_types = []
                    local_types = []
                    if schema_type == "VERTEX":
                        for v_type in schema_name:
                            if "IsLocal" in self.conn.getVertexType(v_type, force=True):
                                local_types.append(v_type)
                            else:
                                global_types.append(v_type)
                    if schema_type == "EDGE":
                        for e_type in schema_name:
                            if "IsLocal" in self.conn.getEdgeType(e_type, force=True):
                                local_types.append(e_type)
                            else:
                                global_types.append(e_type)
                    if len(global_types) > 0 or global_schema:
                        _ = add_attribute(
                            conn = self.conn,
                            schema_type=schema_type,
                            attr_type=feat_type,
                            attr_name=feat_name,
                            schema_name=global_types,
                            global_change=True,
                        )
                    if len(local_types) > 0 or not(global_schema):
                        _ = add_attribute(
                            conn = self.conn,
                            schema_type = schema_type,
                            attr_type = feat_type,
                            attr_name = feat_name,
                            schema_name = local_types,
                            global_change=False,
                        )
            '''
            else:
                query_ulr = self.algo_paths[query_name][-1]
                raise ValueError(
                    "The algorithm does not provide any feature, see the algorithm details: "
                    + query_ulr
                    + "."
                )
            '''
        if not(query_name in [x.split("/")[-1] for x in self.conn.getInstalledQueries().keys()]) and not(custom_query):
            self.installAlgorithm(query_name, global_change=global_schema)
        result = self.conn.runInstalledQuery(
            query_name, params, timeout=timeout, sizeLimit=sizeLimit, usePost=True, runAsync=runAsync, threadLimit=threadLimit)
        if result != None:
            if runAsync:
                return AsyncFeaturizerResult(self.conn, query_name, result)
            else:
                return result<|MERGE_RESOLUTION|>--- conflicted
+++ resolved
@@ -7,12 +7,7 @@
 if TYPE_CHECKING:
     from ..pyTigerGraph import TigerGraphConnection
 
-<<<<<<< HEAD
-from .utilities import random_string
-from .utilities import add_attribute
-=======
 from ..pyTigerGraphException import TigerGraphException
->>>>>>> b51a8db8
 import json
 import re
 import time
@@ -20,7 +15,7 @@
 
 import requests
 
-from .utilities import is_query_installed, random_string
+from .utilities import is_query_installed, random_string, add_attribute
 
 
 class AsyncFeaturizerResult():
