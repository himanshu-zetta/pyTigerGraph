--- conflicted
+++ resolved
@@ -7,11 +7,8 @@
 Requires `querywriters` user permissions for full functionality. 
 """
 
-<<<<<<< HEAD
 from ast import Call
-=======
 import hashlib
->>>>>>> 6d8b1f42
 import io
 import json
 import logging
@@ -21,13 +18,8 @@
 from queue import Empty, Queue
 from threading import Event, Thread
 from time import sleep
-<<<<<<< HEAD
-from typing import (TYPE_CHECKING, Any, Iterator, NoReturn, Tuple,
-                    Union, Callable)
 import pickle
-=======
 from typing import TYPE_CHECKING, Any, Iterator, NoReturn, Tuple, Union
->>>>>>> 6d8b1f42
 
 if TYPE_CHECKING:
     from ..pyTigerGraph import TigerGraphConnection
