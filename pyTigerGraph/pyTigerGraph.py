import requests
import json
import re
from datetime import datetime
import time
import pandas as pd
import os
import subprocess
import urllib.parse
import shutil


class TigerGraphException(Exception):
    """Generic TigerGraph specific exception.

    Where possible, error message and code returned by TigerGraph will be used.
    """

    def __init__(self, message, code=None):
        self.message = message
        self.code = code


class TigerGraphConnection(object):
    """Python wrapper for TigerGraph's REST++ and GSQL APIs

    Common arguments used in methods:
    `vertexType`, `sourceVertexType`, `targetVertexType` -- The name of a vertex type in the graph.
                                                            Use `getVertexTypes()` to fetch the list of vertex types currently in the graph.
    `vertexId`, `sourceVertexId`, `targetVertexId`       -- The PRIMARY_ID of a vertex instance (of the appropriate data type).
    `edgeType`                                           -- The name of the edge type in the graph.
                                                            Use `getEdgeTypes()` to fetch the list of edge types currently in the graph.
    """

    def __init__(self, host="http://localhost", graphname="MyGraph", username="tigergraph", password="tigergraph", restppPort="9000", gsPort="14240", apiToken="", gsqlVersion="", useCert=False, certPath=None):
        """Initiate a connection object.

        Arguments
        - `host`:              The IP address or hostname of the TigerGraph server, including the scheme (`http` or `https`).
        - `graphname`:         The default graph for running queries.
        - `username`:          The username on the TigerGraph server.
        - `password`:          The password for that user.
        - `restppPort`:        The post for REST++ queries.
        - `gsPort`:            The port of all other queries.
        - `apiToken`:          A token to use when making queries. Ignored if REST++ authentication is not enabled.
        - `gsqlVersion`:       The version of GSQL client to be used. Default to database version.
                               pyTigerGraph can detect the version from the database, but in rare cases (when the changes/fixes do not impact
                               the GSQL functionality) no new GSQL version is released
                               when a new version of the database is shipper. In these cases an appropriate GSQL client version needs to be
                               manually specified (typically the latest available version lesser than the database version).
                               You can check the list of available GSQL clients at https://bintray.com/tigergraphecosys/tgjars/gsql_client
        - `useCert`:           True if you need to use a certificate because the server is secure (such as on TigerGraph
                               Cloud). This needs to be False when connecting to an unsecure server such as a TigerGraph Developer instance.
                               When True the certificate would be downloaded when it is first needed.
        - `certPath`:          The location/directory _and_ the name of the SSL certification file where the certification should be stored.
        """

        self.host = host
        self.username = username
        self.password = password
        self.graphname = graphname
        self.restppPort = str(restppPort)
        self.restppUrl = self.host + ":" + self.restppPort
        self.gsPort = str(gsPort)
        self.gsUrl = self.host + ":" + self.gsPort
        self.apiToken = apiToken
        self.authHeader = {'Authorization': "Bearer " + self.apiToken}
        self.debug = False
        self.schema = None
        self.ttkGetEF = None  # TODO: this needs to be rethought, or at least renamed

        # GSQL client related variables
        self.gsqlInitiated = False
        self.useCert = useCert
        self.certPath = certPath
        self.gsqlVersion = gsqlVersion
        # Below variables are set during GSQL init
        self.certLocation = ""
        self.jarLocation = ""
        self.jarName = ""
        self.url = ""

    # Private functions ========================================================

    def _errorCheck(self, res):
        """Checks if the JSON document returned by an endpoint has contains error: true; if so, it raises an exception.
        
        Arguments
        - `res`:  The JSON document returned by an endpoint
        """
        if "error" in res and res["error"] and res["error"] != "false":  # Endpoint might return string "false" rather than Boolean false
            raise TigerGraphException(res["message"], (res["code"] if "code" in res else None))

    def _req(self, method, url, authMode="token", headers=None, data=None, resKey="results", skipCheck=False, params=None):
        """Generic REST++ API request

        Arguments:
        - `method`:    HTTP method, currently one of GET, POST or DELETE.
        - `url`:       Complete REST++ API URL including path and parameters.
        - `authMode`:  Authentication mode, one of 'token' (default) or 'pwd'.
        - `headers`:   Standard HTTP request headers (dict).
        - `data`:      Request payload, typically a JSON document.
        - `resKey`:    the JSON subdocument to be returned, default is 'result'.
        - `skipCheck`: Skip error checking? Some endpoints return error to indicate that the requested action is not applicable; a problem, but not really an error.
        - `params`:    Request URL parameters.
        """
        if self.debug:
            print(method + " " + url + (" => " + str(data) if data else ""))
        if authMode == "pwd":
            _auth = (self.username, self.password)
        else:
            _auth = None
        if authMode == "token":
            _headers = self.authHeader
        else:
            _headers = {}
        if headers:
            _headers.update(headers)
        if method == "POST":
            _data = data
        else:
            _data = None

        if self.useCert and self.certPath is not None:
            res = requests.request(method, url, auth=_auth, headers=_headers, data=_data, params=params, verify=self.certPath)
        else:
            res = requests.request(method, url, auth=_auth, headers=_headers, data=_data, params=params)

        if self.debug:
            print(res.url)
        if res.status_code != 200:
            res.raise_for_status()
        res = json.loads(res.text)
        if not skipCheck:
            self._errorCheck(res)
        if not resKey:
            if self.debug:
                print(res)
            return res
        if self.debug:
            print(res[resKey])
        return res[resKey]

    def _get(self, url, authMode="token", headers=None, resKey="results", skipCheck=False, params=None):
        """Generic GET method.

        For argument details, see `_req`.
        """
        return self._req("GET", url, authMode, headers, None, resKey, skipCheck, params)

    def _post(self, url, authMode="token", headers=None, data=None, resKey="results", skipCheck=False, params=None):
        """Generic POST method.

        For argument details, see `_req`.
        """
        return self._req("POST", url, authMode, headers, data, resKey, skipCheck, params)

    def _delete(self, url, authMode="token"):
        """Generic DELETE method.

        For argument details, see `_req`.
        """
        return self._req("DELETE", url, authMode)

    def _upsertAttrs(self, attributes):
        """Transforms attributes (provided as a table) into a hierarchy as expect by the upsert functions."""
        if not isinstance(attributes, dict):
            return {}
        vals = {}
        for attr in attributes:
            val = attributes[attr]
            if isinstance(val, tuple):
                vals[attr] = {"value": val[0], "op": val[1]}
            else:
                vals[attr] = {"value": val}
        return vals

    # Schema related functions =================================================

    def _getUDTs(self):
        """Retrieves all User Defined Types (UDTs) of the graph.

        Endpoint:      GET /gsqlserver/gsql/udtlist
        Documentation: Not documented publicly
        """
        res = self._get(self.gsUrl + "/gsqlserver/gsql/udtlist?graph=" + self.graphname, authMode="pwd")
        for u in res:
            u["Name"] = u["name"]
            u.pop("name")
            u["Fields"] = u["fields"]
            u.pop("fields")
        self.schema["UDTs"] = res

    def _getSchemaLs(self):

        res = self.gsql('ls')

        for objType in ["VertexTypes", "EdgeTypes", "Indexes", "Queries", "LoadingJobs", "DataSources", "Graphs"]:
            if objType not in self.schema:
                self.schema[objType] = []

        qpatt = re.compile("[\s\S\n]+CREATE", re.MULTILINE)

        res = res.split("\n")
        i = 0
        while i < len(res):
            l = res[i]
            # Processing vertices
            if l.startswith("  - VERTEX"):
                vs = self.schema["VertexTypes"]
                vtName = l[11:l.find("(")]
                for v in vs:
                    if v["Name"] == vtName:
                        v["Statement"] = "CREATE " + l[4:]
                        break

            # Processing edges
            elif l.startswith("  - DIRECTED") or l.startswith("  - UNDIRECTED"):
                es = self.schema["EdgeTypes"]
                etName = l[l.find("EDGE") + 5:l.find("(")]
                for e in es:
                    if e["Name"] == etName:
                        e["Statement"] = "CREATE " + l[4:]
                        break

            # Processing indices (or indexes)
            elif l.startswith("Indexes:"):
                i += 1
                l = res[i]
                idxs = self.schema["Indexes"]
                while l != "":
                    l2 = l[4:].split(":")
                    l21 = l2[1]
                    idx = {"Name": l2[0], "Vertex": l2[1][0:l21.find("(")], "Attribute": l21[l21.find("(")+1:l21.find(")")]}
                    idxs.append(idx)
                    i = i + 1
                    l = res[i]

            # Processing loading jobs
            elif res[i].startswith("  - CREATE LOADING JOB"):
                txt = ""
                tmp = l[4:]
                txt += tmp + "\n"
                jobName = tmp.split(" ")[3]
                i += 1
                l = res[i]
                while not (l.startswith("  - CREATE") or l.startswith("Queries")):
                    txt += l[4:] + "\n"
                    i += 1
                    l = res[i]
                txt = txt.rstrip(" \n")
                i -= 1
                self.schema["LoadingJobs"].append({"Name": jobName, "Statement": txt})

            # Processing queries
            elif l.startswith("Queries:"):
                i += 1
                l = res[i]
                while l != "":
                    qName = l[4:l.find("(")]
                    dep = l.endswith('(deprecated)')
                    txt = self.gsql("SHOW QUERY " + qName).rstrip(" \n")
                    txt = re.sub(qpatt, "CREATE", txt)
                    qs = self.schema["Queries"]
                    found = False
                    for q in qs:
                        if q["Name"] == qName:
                            q["Statement"] = txt
                            q["Deprecated"] = dep
                            found = True
                            break
                    if not found:  # Most likely the query is created but not installed
                        qs.append({"Name": qName, "Statement": txt, "Deprecated": dep})
                    i = i + 1
                    l = res[i]

            # Processing UDTs
            elif l.startswith("User defined tuples:"):
                i += 1
                l = res[i]
                while l != "":
                    udtName = l[4:l.find("(")].rstrip()
                    us = self.schema["UDTs"]
                    for u in us:
                        if u["Name"] == udtName:
                            u["Statement"] = "TYPEDEF TUPLE <" + l[l.find("(")+1:-1] + "> " + udtName
                            break
                    i = i + 1
                    l = res[i]

            # Processing data sources
            elif l.startswith("Data Sources:"):
                i += 1
                l = res[i]
                while l != "":
                    dsDetails = l[4:].split()
                    ds = {"Name": dsDetails[1], "Type": dsDetails[0], "Details": dsDetails[2]}
                    ds["Statement"] = [
                        "CREATE DATA_SOURCE " + dsDetails[0].upper() + " " + dsDetails[1] + ' = "' + dsDetails[2].lstrip("(").rstrip(")").replace('"', "'") + '"',
                        "GRANT DATA_SOURCE " + dsDetails[1] + " TO GRAPH " + self.graphname
                    ]
                    self.schema["DataSources"].append(ds)
                    i = i + 1
                    l = res[i]

            # Processing graphs (actually, only one graph should be listed)
            elif l.startswith("  - Graph"):
                gName = l[10:l.find("(")]
                self.schema["Graphs"].append({"Name": gName, "Statement": "CREATE GRAPH " + l[10:].replace(":v","").replace(":e",""),"Text": l[10:]})

            # Ignoring the rest (schema change jobs, labels, comments, empty lines, etc.)
            else:
                pass
            i += 1

    # TODO: GET /gsqlserver/gsql/queryinfo
    #       https://docs.tigergraph.com/dev/restpp-api/built-in-endpoints#get-gsqlserver-gsql-queryinfo-get-query-metadata 
    def _getQueries(self):
        """ Get query metadata from REST++ endpoint.

        It will not return data for queries that are not (yet) installed.
        """
        qs = self.schema["Queries"]
        eps = self.getEndpoints(dynamic=True)
        for ep in eps:
            e = eps[ep]
            params = e["parameters"]
            qName = params["query"]["default"]
            query = {}
            found = False
            # Do we have this query already on our list?
            for q in qs:
                if q["Name"] == qName:
                    query = q
                    found = True
                    break
            if not found:  # Most likely the query is created but not installed; add to our list
                query = {"Name": qName}
                qs.append(query)
            params.pop("query")
            query["Parameters"] = params
            query["Endpoint"] = ep.split(" ")[1]
            query["Method"] = ep.split(" ")[0]

    def _getUsers(self):
        us = []
        res = self.gsql("SHOW USER")
        res = res.split("\n")
        i = 0
        while i < len(res):
            l = res[i]
            if "- Name:" in l:
                if "tigergraph" in l:
                    i += 1
                    l = res[i]
                    while l != "":
                        i += 1
                        l = res[i]
                else:
                    uName = l[10:]
                    roles = []
                    i += 1
                    l = res[i]
                    while l != "":
                        if "- GraphName: " + self.graphname in l:
                            i += 1
                            l = res[i]
                            roles = l[l.find(":") + 2:].split(", ")
                        i += 1
                        l = res[i]
                    us.append({"Name": uName, "Roles": roles})
            i += 1
        self.schema["Users"] = us

    def _getGroups(self):
        gs = []
        res = self.gsql("SHOW GROUP")
        res = res.split("\n")
        i = 0
        while i < len(res):
            l = res[i]
            if "- Name:" in l:
                gName = l[10:]
                roles = []
                rule = ""
                i += 1
                l = res[i]
                while l != "":
                    if  "- GraphName: " + self.graphname in l:
                        i += 1
                        l = res[i]
                        roles = l[l.find(":") + 2:].split(", ")
                    elif "- Rule: " in l:
                        rule = l[l.find(":") + 2:]
                    i += 1
                    l = res[i]
                gs.append({"Name": gName, "Roles": roles, "Rule": rule})
            i += 1
        self.schema["Groups"] = gs

    def getSchema(self, full=True, force=False):
        """Retrieves the schema (all vertex and edge type and - if not disabled - the User Defined Type details) of the graph.

        Arguments:
        - `full`:  If `True`, metadata for all kinds of graph objects are retrieved, not just for vertices and edges.
        - `force`: If `True`, retrieves the schema details again, otherwise returns a cached copy of the schema details (if they were already fetched previously).

        Endpoint:      GET /gsqlserver/gsql/schema
        Documentation: https://docs.tigergraph.com/dev/restpp-api/built-in-endpoints#get-the-graph-schema-get-gsql-schema
        """
        if not self.schema or force:
            self.schema = self._get(self.gsUrl + "/gsqlserver/gsql/schema?graph=" + self.graphname, authMode="pwd")
        if full:
            if "UDTs" not in self.schema or force:
                self._getUDTs()
            if "Queries" not in self.schema or force:
                self._getSchemaLs()
                self._getQueries()
            if "Users" not in self.schema or force:
                self._getUsers()
            if "Groups" not in self.schema or force:
                self._getGroups()
        return self.schema

    def getUDTs(self):
        """Returns the list of User Defined Types (names only)."""
        ret = []
        for udt in self._getUDTs():
            ret.append(udt["name"])
        return ret

    def getUDT(self, udtName):
        """Returns the details of a specific User Defined Type."""
        for udt in self._getUDTs():
            if udt["name"] == udtName:
                return udt["fields"]
        return []  # UDT was not found

    def upsertData(self, data):
        """Upserts data (vertices and edges) from a JSON document or equivalent object structure.

        Endpoint:      POST /graph
        Documentation: https://docs.tigergraph.com/dev/restpp-api/built-in-endpoints#get-the-graph-schema-get-gsql-schema
        """
        if not isinstance(data, str):
            data = json.dumps(data)
        if self.debug:
            print(data)
        return self._post(self.restppUrl + "/graph/" + self.graphname, data=data)[0]

    # Vertex related functions =================================================

    def getVertexTypes(self, force=False):
        """Returns the list of vertex type names of the graph.

        Arguments:
        - `force`: If `True`, forces the retrieval the schema details again, otherwise returns a cached copy of vertex type details (if they were already fetched previously).
        """
        ret = []
        for vt in self.getSchema(force=force)["VertexTypes"]:
            ret.append(vt["Name"])
        return ret

    def getVertexType(self, vertexType, force=False):
        """Returns the details of the specified vertex type.

        Arguments:
        - `force`: If `True`, forces the retrieval the schema details again, otherwise returns a cached copy of vertex type details (if they were already fetched previously).
        """
        for vt in self.getSchema(force=force)["VertexTypes"]:
            if vt["Name"] == vertexType:
                return vt
        return {}  # Vertex type was not found

    def getVertexCount(self, vertexType, where=""):
        """Returns the number of vertices.

        Uses:
        - If `vertexType` is "*": vertex count of all vertex types (`where` cannot be specified in this case)
        - If `vertexType` is specified only: vertex count of the given type
        - If `vertexType` and `where` are specified: vertex count of the given type after filtered by `where` condition(s)

        For valid values of `where` condition, see https://docs.tigergraph.com/dev/restpp-api/built-in-endpoints#filter

        Returns a dictionary of <vertex_type>: <vertex_count> pairs.

        Endpoint:      GET /graph/{graph_name}/vertices
        Documentation: https://docs.tigergraph.com/dev/restpp-api/built-in-endpoints#get-graph-graph_name-vertices
        Endpoint:      POST /builtins
        Documentation: https://docs.tigergraph.com/dev/restpp-api/built-in-endpoints#stat_vertex_number
        """
        # If WHERE condition is not specified, use /builtins else user /vertices
        if where:
            if vertexType == "*":
                raise TigerGraphException("VertexType cannot be \"*\" if where condition is specified.", None)
            res = self._get(self.restppUrl + "/graph/" + self.graphname + "/vertices/" + vertexType + "?count_only=true&filter=" + where)
        else:
            data = '{"function":"stat_vertex_number","type":"' + vertexType + '"}'
            res = self._post(self.restppUrl + "/builtins/" + self.graphname, data=data)
        if len(res) == 1 and res[0]["v_type"] == vertexType:
            return res[0]["count"]
        ret = {}
        for r in res:
            ret[r["v_type"]] = r["count"]
        return ret

    def upsertVertex(self, vertexType, vertexId, attributes=None):
        """Upserts a vertex.

        Data is upserted:
        - If vertex is not yet present in graph, it will be created.
        - If it's already in the graph, its attributes are updated with the values specified in the request. An optional operator controls how the attributes are updated.

        The `attributes` argument is expected to be a dictionary in this format:
            {<attribute_name>: <attribute_value>|(<attribute_name>, <operator>), …}

        Example:
            {"name": "Thorin", points: (10, "+"), "bestScore": (67, "max")}

        For valid values of <operator> see: https://docs.tigergraph.com/dev/restpp-api/built-in-endpoints#post-graph-graph_name-upsert-the-given-data

        Returns a single number of accepted (successfully upserted) vertices (0 or 1).

        Endpoint:      POST /graph
        Documentation: https://docs.tigergraph.com/dev/restpp-api/built-in-endpoints#post-graph-graph_name-upsert-the-given-data
        """
        if not isinstance(attributes, dict):
            return None
        vals = self._upsertAttrs(attributes)
        data = json.dumps({"vertices": {vertexType: {vertexId: vals}}})
        return self._post(self.restppUrl + "/graph/" + self.graphname, data=data)[0]["accepted_vertices"]

    def upsertVertices(self, vertexType, vertices):
        """Upserts multiple vertices (of the same type).

        See the description of `upsertVertex` for generic information.

        The `vertices` argument is expected to be a list of tuples in this format:
            [
                (<vertex_id>, {<attribute_name>, <attribute_value>|(<attribute_name>, <operator>), …}),
                ⋮
            ]

        Example:
            [
               (2, {"name": "Balin", "points": (10, "+"), "bestScore": (67, "max")}),
               (3, {"name": "Dwalin", "points": (7, "+"), "bestScore": (35, "max")})
            ]

        For valid values of <operator> see: https://docs.tigergraph.com/dev/restpp-api/built-in-endpoints#post-graph-graph_name-upsert-the-given-data

        Returns a single number of accepted (successfully upserted) vertices (0 or positive integer).

        Endpoint:      POST /graph
        Documentation: https://docs.tigergraph.com/dev/restpp-api/built-in-endpoints#post-graph-graph_name-upsert-the-given-data
        """
        if not isinstance(vertices, list):
            return None
        data = {}
        for v in vertices:
            vals = self._upsertAttrs(v[1])
            data[v[0]] = vals
        data = json.dumps({"vertices": {vertexType: data}})
        return self._post(self.restppUrl + "/graph/" + self.graphname, data=data)[0]["accepted_vertices"]

    def getVertices(self, vertexType, select="", where="", limit="", sort="", fmt="py", withId=True, withType=False, timeout=0):
        """Retrieves vertices of the given vertex type.

        Arguments:
        - `select`:   Comma separated list of vertex attributes to be retrieved or omitted.
                      See https://docs.tigergraph.com/dev/restpp-api/built-in-endpoints#select
        - `where`:    Comma separated list of conditions that are all applied on each vertex' attributes.
                      The conditions are in logical conjunction (i.e. they are "AND'ed" together).
                      See https://docs.tigergraph.com/dev/restpp-api/built-in-endpoints#filter
        - `limit`:    Maximum number of vertex instances to be returned (after sorting).
                      See https://docs.tigergraph.com/dev/restpp-api/built-in-endpoints#limit
        - `sort`:     Comma separated list of attributes the results should be sorted by.
                      See https://docs.tigergraph.com/dev/restpp-api/built-in-endpoints#sort
        - `fmt`:      Format of the results:
                      "py":   Python objects (default)
                      "json": JSON document
                      "df":   Pandas DataFrame
        - `withId`:   (If the output format is "df") should the vertex ID be included in the dataframe?
        - `withType`: (If the output format is "df") should the vertex type be included in the dataframe?
        - `timeout`:  Time allowed for successful execution (0 = no limit, default).

        NOTE: The primary ID of a vertex instance is NOT an attribute, thus cannot be used in above arguments.
              Use `getVerticesById` if you need to retrieve by vertex ID.

        Endpoint:      GET /graph/{graph_name}/vertices
        Documentation: https://docs.tigergraph.com/dev/restpp-api/built-in-endpoints#get-graph-graph_name-vertices
        """
        url = self.restppUrl + "/graph/" + self.graphname + "/vertices/" + vertexType
        isFirst = True
        if select:
            url += "?select=" + select
            isFirst = False
        if where:
            url += ("?" if isFirst else "&") + "filter=" + where
            isFirst = False
        if limit:
            url += ("?" if isFirst else "&") + "limit=" + str(limit)
            isFirst = False
        if sort:
            url += ("?" if isFirst else "&") + "sort=" + sort
            isFirst = False
        if timeout and timeout > 0:
            url += ("?" if isFirst else "&") + "timeout=" + str(timeout)

        ret = self._get(url)

        if fmt == "json":
            return json.dumps(ret)
        if fmt == "df":
            return self.vertexSetToDataFrame(ret, withId, withType)
        return ret

    def getVertexDataframe(self, vertexType, select="", where="", limit="", sort="", timeout=0):
        """Retrieves vertices of the given vertex type and returns them as Pandas DataFrame.

        For details on arguments see `getVertices` above.
        """
        return self.getVertices(vertexType, select=select, where=where, limit=limit, sort=sort, fmt="df", withId=True, withType=False, timeout=timeout)

    def getVerticesById(self, vertexType, vertexIds, fmt="py", withId=True, withType=False):
        """Retrieves vertices of the given vertex type, identified by their ID.

        Arguments
        - `vertexIds`: A single vertex ID or a list of vertex IDs.
        - `fmt`:      Format of the results:
                      "py":   Python objects (default)
                      "json": JSON document
                      "df":   Pandas DataFrame
        - `withId`:   (If the output format is "df") should the vertex ID be included in the dataframe?
        - `withType`: (If the output format is "df") should the vertex type be included in the dataframe?
        - `timeout`:  Time allowed for successful execution (0 = no limit, default).

        Endpoint:      GET /graph/{graph_name}/vertices
        Documentation: https://docs.tigergraph.com/dev/restpp-api/built-in-endpoints#get-graph-graph_name-vertices
        """
        if not vertexIds:
            raise TigerGraphException("No vertex ID was specified.", None)
        vids = []
        if isinstance(vertexIds, (int, str)):
            vids.append(vertexIds)
        elif not isinstance(vertexIds, list):
            return None  # TODO: a better return value?
        else:
            vids = vertexIds
        url = self.restppUrl + "/graph/" + self.graphname + "/vertices/" + vertexType + "/"

        ret = []
        for vid in vids:
            ret += self._get(url + str(vid))

        if fmt == "json":
            return json.dumps(ret)
        if fmt == "df":
            return self.vertexSetToDataFrame(ret, withId, withType)
        return ret

    def getVertexDataframeById(self, vertexType, vertexIds):
        """Retrieves vertices of the given vertex type, identified by their ID.

        For details on arguments see `getVerticesById` above.
        """
        return self.getVerticesById(vertexType, vertexIds, fmt="df", withId=True, withType=False)

    def getVertexStats(self, vertexTypes, skipNA=False):
        """Returns vertex attribute statistics.

        Arguments:
        - `vertexTypes`: A single vertex type name or a list of vertex types names or '*' for all vertex types.
        - `skipNA`:      Skip those non-applicable vertices that do not have attributes or none of their attributes have statistics gathered.

        Endpoint:      POST /builtins
        Documentation: https://docs.tigergraph.com/dev/restpp-api/built-in-endpoints#stat_vertex_attr
        """
        vts = []
        if vertexTypes == "*":
            vts = self.getVertexTypes()
        elif isinstance(vertexTypes, str):
            vts = [vertexTypes]
        elif isinstance(vertexTypes, list):
            vts = vertexTypes
        else:
            return None
        ret = {}
        for vt in vts:
            data = '{"function":"stat_vertex_attr","type":"' + vt + '"}'
            res = self._post(self.restppUrl + "/builtins/" + self.graphname, data=data, resKey="", skipCheck=True)
            if res["error"]:
                if "stat_vertex_attr is skipped" in res["message"]:
                    if not skipNA:
                        ret[vt] = {}
                else:
                    raise TigerGraphException(res["message"], (res["code"] if "code" in res else None))
            else:
                res = res["results"]
                for r in res:
                    ret[r["v_type"]] = r["attributes"]
        return ret

    def delVertices(self, vertexType, where="", limit="", sort="", permanent=False, timeout=0):
        """Deletes vertices from graph.

        Arguments:
        - `where`:     Comma separated list of conditions that are all applied on each vertex' attributes.
                       The conditions are in logical conjunction (i.e. they are "AND'ed" together).
                       See https://docs.tigergraph.com/dev/restpp-api/built-in-endpoints#filter
        - `limit`:     Maximum number of vertex instances to be returned (after sorting).
                       See https://docs.tigergraph.com/dev/restpp-api/built-in-endpoints#limit
                       Must be used with `sort`.
        - `sort`:      Comma separated list of attributes the results should be sorted by.
                       See https://docs.tigergraph.com/dev/restpp-api/built-in-endpoints#sort
                       Must be used with `limit`.
        - `permanent`: If true, the deleted vertex IDs can never be inserted back, unless the graph is dropped or the graph store is cleared.
        - `timeout`:   Time allowed for successful execution (0 = no limit, default).

        NOTE: The primary ID of a vertex instance is NOT an attribute, thus cannot be used in above arguments.
              Use `delVerticesById` if you need to delete by vertex ID.

        Returns a single number of vertices deleted.

        Endpoint:      DELETE /graph/{graph_name}/vertices
        Documentation: https://docs.tigergraph.com/dev/restpp-api/built-in-endpoints#delete-graph-graph_name-vertices
        """
        url = self.restppUrl + "/graph/" + self.graphname + "/vertices/" + vertexType
        isFirst = True
        if where:
            url += "?filter=" + where
            isFirst = False
        if limit and sort:  # These two must be provided together
            url += ("?" if isFirst else "&") + "limit=" + str(limit) + "&sort=" + sort
            isFirst = False
        if permanent:
            url += ("?" if isFirst else "&") + "permanent=true"
            isFirst = False
        if timeout and timeout > 0:
            url += ("?" if isFirst else "&") + "timeout=" + str(timeout)
        return self._delete(url)["deleted_vertices"]

    def delVerticesById(self, vertexType, vertexIds, permanent=False, timeout=0):
        """Deletes vertices from graph identified by their ID.

        Arguments:
        - `vertexIds`: A single vertex ID or a list of vertex IDs.
        - `permanent`: If true, the deleted vertex IDs can never be inserted back, unless the graph is dropped or the graph store is cleared.
        - `timeout`:   Time allowed for successful execution (0 = no limit, default).

        Returns a single number of vertices deleted.

        Endpoint:      DELETE /graph/{graph_name}/vertices
        Documentation: https://docs.tigergraph.com/dev/restpp-api/built-in-endpoints#delete-graph-graph_name-vertices
        """
        if not vertexIds:
            raise TigerGraphException("No vertex ID was not specified.", None)
        vids = []
        if isinstance(vertexIds, (int, str)):
            vids.append(vertexIds)
        elif not isinstance(vertexIds, list):
            return None  # TODO: a better return value?
        else:
            vids = vertexIds
        url1 = self.restppUrl + "/graph/" + self.graphname + "/vertices/" + vertexType + "/"
        url2 = ""
        if permanent:
            url2 = "?permanent=true"
        if timeout and timeout > 0:
            url2 += ("&" if url2 else "?") + "timeout=" + str(timeout)
        ret = 0
        for vid in vids:
            ret += self._delete(url1 + str(vid) + url2)["deleted_vertices"]
        return ret

    # Edge related functions ===================================================

    def getEdgeTypes(self, force=False):
        """Returns the list of edge type names of the graph.

        Arguments:
        - `force`: If `True`, forces the retrieval the schema details again, otherwise returns a cached copy of edge type details (if they were already fetched previously).
        """
        ret = []
        for et in self.getSchema(force=force)["EdgeTypes"]:
            ret.append(et["Name"])
        return ret

    def getEdgeType(self, edgeType, force=False):
        """Returns the details of vertex type.

        Arguments:
        - `edgeType`: The name of the edge type.
        - `force`: If `True`, forces the retrieval the schema details again, otherwise returns a cached copy of edge type details (if they were already fetched previously).
        """
        for et in self.getSchema(force=force)["EdgeTypes"]:
            if et["Name"] == edgeType:
                return et
        return {}

    def getEdgeSourceVertexType(self, edgeType):
        """Returns the type(s) of the edge type's source vertex.

        Arguments:
        - `edgeType`: The name of the edge type.

        Returns:
        - A single source vertex type name string if the edge has a single source vertex type.
        - "*" if the edge can originate from any vertex type (notation used in 2.6.1 and earlier versions).
            See https://docs.tigergraph.com/v/2.6/dev/gsql-ref/ddl-and-loading/defining-a-graph-schema#creating-an-edge-from-or-to-any-vertex-type
        - A set of vertex type name strings (unique values) if the edge has multiple source vertex types (notation used in 3.0 and later versions).
            Note: Even if the source vertex types were defined as "*", the REST API will list them as pairs (i.e. not as "*" in 2.6.1 and earlier versions),
                  just like as if there were defined one by one (e.g. `FROM v1, TO v2 | FROM v3, TO v4 | …`).
            Note: The returned set contains all source vertex types, but does not certainly mean that the edge is defined between all source and all target
                  vertex types. You need to look at the individual source/target pairs to find out which combinations are valid/defined.
        """
        edgeTypeDetails = self.getEdgeType(edgeType)

        # Edge type with a single source vertex type
        if edgeTypeDetails["FromVertexTypeName"] != "*":
            return edgeTypeDetails["FromVertexTypeName"]

        # Edge type with multiple source vertex types
        if "EdgePairs" in edgeTypeDetails:
            # v3.0 and later notation
            vts = set()
            for ep in edgeTypeDetails["EdgePairs"]:
                vts.add(ep["From"])
            return vts
        else:
            # 2.6.1 and earlier notation
            return "*"

    def getEdgeTargetVertexType(self, edgeType):
        """Returns the type(s) of the edge type's target vertex.

        Arguments:
        - `edgeType`: The name of the edge type.

        Returns:
        - A single target vertex type name string if the edge has a single target vertex type.
        - "*" if the edge can end in any vertex type (notation used in 2.6.1 and earlier versions).
            See https://docs.tigergraph.com/v/2.6/dev/gsql-ref/ddl-and-loading/defining-a-graph-schema#creating-an-edge-from-or-to-any-vertex-type
        - A set of vertex type name strings (unique values) if the edge has multiple target vertex types (notation used in 3.0 and later versions).
            Note: Even if the target vertex types were defined as "*", the REST API will list them as pairs (i.e. not as "*" in 2.6.1 and earlier versions),
                  just like as if there were defined one by one (e.g. `FROM v1, TO v2 | FROM v3, TO v4 | …`).
            Note: The returned set contains all target vertex types, but does not certainly mean that the edge is defined between all source and all target
                  vertex types. You need to look at the individual source/target pairs to find out which combinations are valid/defined..
        """
        edgeTypeDetails = self.getEdgeType(edgeType)

        # Edge type with a single target vertex type
        if edgeTypeDetails["ToVertexTypeName"] != "*":
            return edgeTypeDetails["ToVertexTypeName"]

        # Edge type with multiple target vertex types
        if "EdgePairs" in edgeTypeDetails:
            # v3.0 and later notation
            vts = set()
            for ep in edgeTypeDetails["EdgePairs"]:
                vts.add(ep["To"])
            return vts
        else:
            # 2.6.1 and earlier notation
            return "*"

    def isDirected(self, edgeType):
        """Is the specified edge type directed?

        Arguments:
        - `edgeType`: The name of the edge type.
        """
        return self.getEdgeType(edgeType)["IsDirected"]

    def getReverseEdge(self, edgeType):
        """Returns the name of the reverse edge of the specified edge type, if applicable.

        Arguments:
        - `edgeType`: The name of the edge type.
        """
        if not self.isDirected(edgeType):
            return None
        config = self.getEdgeType(edgeType)["Config"]
        if "REVERSE_EDGE" in config:
            return config["REVERSE_EDGE"]
        return None

    def getEdgeCountFrom(self, sourceVertexType=None, sourceVertexId=None, edgeType=None, targetVertexType=None, targetVertexId=None, where=""):
        """Returns the number of edges from a specific vertex.

        Arguments
        - `where`:  Comma separated list of conditions that are all applied on each edge's attributes.
                    The conditions are in logical conjunction (i.e. they are "AND'ed" together).
                    See https://docs.tigergraph.com/dev/restpp-api/built-in-endpoints#filter
        Uses:
        - If `edgeType` = "*": edge count of all edge types (no other arguments can be specified in this case).
        - If `edgeType` is specified only: edge count of the given edge type.
        - If `sourceVertexType`, `edgeType`, `targetVertexType` are specified: edge count of the given edge type between source and target vertex types.
        - If `sourceVertexType`, `sourceVertexId` are specified: edge count of all edge types from the given vertex instance.
        - If `sourceVertexType`, `sourceVertexId`, `edgeType` are specified: edge count of all edge types from the given vertex instance.
        - If `sourceVertexType`, `sourceVertexId`, `edgeType`, `where` are specified: the edge count of the given edge type after filtered by `where` condition.

        If `targetVertexId` is specified, then `targetVertexType` must also be specified.
        If `targetVertexType` is specified, then `edgeType` must also be specified.

        For valid values of `where` condition, see https://docs.tigergraph.com/dev/restpp-api/built-in-endpoints#filter

        Returns a dictionary of <edge_type>: <edge_count> pairs.

        Endpoint:      GET /graph/{graph_name}/edges
        Documentation: https://docs.tigergraph.com/dev/restpp-api/built-in-endpoints#get-graph-graph_name-edges
        Endpoint:      POST /builtins
        Documentation: https://docs.tigergraph.com/dev/restpp-api/built-in-endpoints#stat_edge_number
        """
        # If WHERE condition is not specified, use /builtins else user /vertices
        if where or (sourceVertexType and sourceVertexId):
            if not sourceVertexType or not sourceVertexId:
                raise TigerGraphException("If where condition is specified, then both sourceVertexType and sourceVertexId must be provided too.", None)
            url = self.restppUrl + "/graph/" + self.graphname + "/edges/" + sourceVertexType + "/" + str(sourceVertexId)
            if edgeType:
                url += "/" + edgeType
                if targetVertexType:
                    url += "/" + targetVertexType
                    if targetVertexId:
                        url += "/" + str(targetVertexId)
            url += "?count_only=true"
            if where:
                url += "&filter=" + where
            res = self._get(url)
        else:
            if not edgeType:  # TODO is this a valid check?
                raise TigerGraphException("A valid edge type or \"*\" must be specified for edge type.", None)
            data = '{"function":"stat_edge_number","type":"' + edgeType + '"' \
                + (',"from_type":"' + sourceVertexType + '"' if sourceVertexType else '')  \
                + (',"to_type":"' + targetVertexType + '"' if targetVertexType else '')  \
                + '}'
            res = self._post(self.restppUrl + "/builtins/" + self.graphname, data=data)
        if len(res) == 1 and res[0]["e_type"] == edgeType:
            return res[0]["count"]
        ret = {}
        for r in res:
            ret[r["e_type"]] = r["count"]
        return ret

    def getEdgeCount(self, edgeType="*", sourceVertexType=None, targetVertexType=None):
        """Returns the number of edges of an edge type.

        This is a simplified version of `getEdgeCountFrom`, to be used when the total number of edges of a given type is needed, regardless which vertex instance they are originated from.
        See documentation of `getEdgeCountFrom` above for more details.
        """
        return self.getEdgeCountFrom(edgeType=edgeType, sourceVertexType=sourceVertexType, targetVertexType=targetVertexType)

    def upsertEdge(self, sourceVertexType, sourceVertexId, edgeType, targetVertexType, targetVertexId, attributes=None):
        """Upserts an edge.

        Data is upserted:
        - If edge is not yet present in graph, it will be created (see special case below).
        - If it's already in the graph, it is updated with the values specified in the request.

        The `attributes` argument is expected to be a dictionary in this format:
            {<attribute_name>, <attribute_value>|(<attribute_name>, <operator>), …}

        Example:
            {"visits": (1482, "+"), "max_duration": (371, "max")}

        For valid values of <operator> see: https://docs.tigergraph.com/dev/restpp-api/built-in-endpoints#post-graph-graph_name-upsert-the-given-data

        Returns a single number of accepted (successfully upserted) edges (0 or 1).

        Note: If operator is "vertex_must_exist" then edge will only be created if both vertex exists in graph.
              Otherwise missing vertices are created with the new edge.

        Endpoint:      POST /graph
        Documentation: https://docs.tigergraph.com/dev/restpp-api/built-in-endpoints#post-graph-graph_name-upsert-the-given-data
        """
        if attributes is None:
            attributes = {}
        if not isinstance(attributes, dict):
            return None
        vals = self._upsertAttrs(attributes)
        data = json.dumps({"edges": {sourceVertexType: {sourceVertexId: {edgeType: {targetVertexType: {targetVertexId: vals}}}}}})
        return self._post(self.restppUrl + "/graph/" + self.graphname, data=data)[0]["accepted_edges"]

    def upsertEdges(self, sourceVertexType, edgeType, targetVertexType, edges):
        """Upserts multiple edges (of the same type).

        See the description of `upsertEdge` for generic information.

        The `edges` argument is expected to be a list in of tuples in this format:
        [
          (<source_vertex_id>, <target_vertex_id>, {<attribute_name>: <attribute_value>|(<attribute_name>, <operator>), …})
          ⋮
        ]

        Example:
            [
              (17, "home_page", {"visits": (35, "+"), "max_duration": (93, "max")}),
              (42, "search", {"visits": (17, "+"), "max_duration": (41, "max")}),
            ]

        For valid values of <operator> see: https://docs.tigergraph.com/dev/restpp-api/built-in-endpoints#post-graph-graph_name-upsert-the-given-data

        Returns a single number of accepted (successfully upserted) edges (0 or positive integer).

        Endpoint:      POST /graph
        Documentation: https://docs.tigergraph.com/dev/restpp-api/built-in-endpoints#post-graph-graph_name-upsert-the-given-data
        """
        if not isinstance(edges, list):
            return None
        data = {sourceVertexType: {}}
        l1 = data[sourceVertexType]
        for e in edges:
            if len(e) > 2:
                vals = self._upsertAttrs(e[2])
            else:
                vals = {}
            # fromVertexId
            if e[0] not in l1:
                l1[e[0]] = {}
            l2 = l1[e[0]]
            # edgeType
            if edgeType not in l2:
                l2[edgeType] = {}
            l3 = l2[edgeType]
            # targetVertexType
            if targetVertexType not in l3:
                l3[targetVertexType] = {}
            l4 = l3[targetVertexType]
            # targetVertexId
            l4[e[1]] = vals
        data = json.dumps({"edges": data})
        return self._post(self.restppUrl + "/graph/" + self.graphname, data=data)[0]["accepted_edges"]

    def getEdges(self, sourceVertexType, sourceVertexId, edgeType=None, targetVertexType=None, targetVertexId=None, select="", where="", limit="", sort="", fmt="py", withId=True, withType=False, timeout=0):
        """Retrieves edges of the given edge type originating from a specific source vertex.

        Only `sourceVertexType` and `sourceVertexId` are required.
        If `targetVertexId` is specified, then `targetVertexType` must also be specified.
        If `targetVertexType` is specified, then `edgeType` must also be specified.

        Arguments:
        - `select`:   Comma separated list of edge attributes to be retrieved or omitted.
                      See https://docs.tigergraph.com/dev/restpp-api/built-in-endpoints#select
        - `where`:    Comma separated list of conditions that are all applied on each edge's attributes.
                      The conditions are in logical conjunction (i.e. they are "AND'ed" together).
                      See https://docs.tigergraph.com/dev/restpp-api/built-in-endpoints#filter
        - `limit`:    Maximum number of edge instances to be returned (after sorting).
                      See https://docs.tigergraph.com/dev/restpp-api/built-in-endpoints#limit
        - `sort`:     Comma separated list of attributes the results should be sorted by.
                      See https://docs.tigergraph.com/dev/restpp-api/built-in-endpoints#sort
        - `fmt`:      Format of the results:
                      "py":   Python objects (default)
                      "json": JSON document
                      "df":   Pandas DataFrame
        - `withId`:   (If the output format is "df") should the source and target vertex types and IDs be included in the dataframe?
        - `withType`: (If the output format is "df") should the edge type be included in the dataframe?
        - `timeout`:  Time allowed for successful execution (0 = no limit, default).

        Endpoint:      GET /graph/{graph_name}/vertices
        Documentation: https://docs.tigergraph.com/dev/restpp-api/built-in-endpoints#get-graph-graph_name-edges
        """
        # TODO: change sourceVertexId to sourceVertexIds and allow passing both number and list as parameter
        if not sourceVertexType or not sourceVertexId:
            raise TigerGraphException("Both source vertex type and source vertex ID must be provided.", None)
        url = self.restppUrl + "/graph/" + self.graphname + "/edges/" + sourceVertexType + "/" + str(sourceVertexId)
        if edgeType:
            url += "/" + edgeType
            if targetVertexType:
                url += "/" + targetVertexType
                if targetVertexId:
                    url += "/" + str(targetVertexId)
        isFirst = True
        if select:
            url += "?select=" + select
            isFirst = False
        if where:
            url += ("?" if isFirst else "&") + "filter=" + where
            isFirst = False
        if limit:
            url += ("?" if isFirst else "&") + "limit=" + str(limit)
            isFirst = False
        if sort:
            url += ("?" if isFirst else "&") + "sort=" + sort
            isFirst = False
        if timeout and timeout > 0:
            url += ("?" if isFirst else "&") + "timeout=" + str(timeout)
        ret = self._get(url)

        if fmt == "json":
            return json.dumps(ret)
        if fmt == "df":
            return self.edgeSetToDataFrame(ret, withId, withType)
        return ret

    def getEdgesDataframe(self, sourceVertexType, sourceVertexId, edgeType=None, targetVertexType=None, targetVertexId=None, select="", where="", limit="", sort="", timeout=0):
        """Retrieves edges of the given edge type originating from a specific source vertex.

        For details on arguments see `getEdges` above.
        """
        return self.getEdges(sourceVertexType, sourceVertexId, edgeType, targetVertexType, targetVertexId, select, where, limit, sort, fmt="df", timeout=timeout)

    def getEdgesByType(self, edgeType, fmt="py", withId=True, withType=False):
        """Retrieves edges of the given edge type regardless the source vertex.

        Arguments:
        - `edgeType`: The name of the edge type.
        - `fmt`:      Format of the results:
                      "py":   Python objects (default)
                      "json": JSON document
                      "df":   Pandas DataFrame
        - `withId`:   (If the output format is "df") should the source and target vertex types and IDs be included in the dataframe?
        - `withType`: (If the output format is "df") should the edge type be included in the dataframe?
        - `timeout`:  Time allowed for successful execution (0 = no limit, default).

        TODO: add limit parameter
        """
        if not edgeType:
            return []

        # Check if ttk_getEdgesFrom query was installed
        if self.ttkGetEF is None:
            self.ttkGetEF = False
            eps = self.getEndpoints(dynamic=True)
            for ep in eps:
                if ep.endswith("ttk_getEdgesFrom"):
                    self.ttkGetEF = True

        sourceVertexType = self.getEdgeSourceVertexType(edgeType)
        if isinstance(sourceVertexType, set) or sourceVertexType == "*":  # TODO: support edges with multiple source vertex types
            raise TigerGraphException("Edges with multiple source vertex types are not currently supported.", None)

        if self.ttkGetEF:  # If installed version is available, use it, as it can return edge attributes too.
            ret = self.runInstalledQuery("ttk_getEdgesFrom", {"edgeType": edgeType, "sourceVertexType": sourceVertexType})
        else:  # If installed version is not available, use interpreted version. Always available, but couldn't return attributes before v3.0.
            queryText = \
                'INTERPRET QUERY () FOR GRAPH $graph { \
                    SetAccum<EDGE> @@edges; \
                    start = {ANY}; \
                    res = \
                        SELECT s \
                        FROM   start:s-(:e)->ANY:t \
                        WHERE  e.type == "$edgeType" \
                           AND s.type == "$sourceEdgeType" \
                        ACCUM  @@edges += e; \
                    PRINT @@edges AS edges; \
             }'

            queryText = queryText.replace("$graph",          self.graphname) \
                                 .replace('$sourceEdgeType', sourceVertexType) \
                                 .replace('$edgeType',       edgeType)
            ret = self.runInterpretedQuery(queryText)
        ret = ret[0]["edges"]

        if fmt == "json":
            return json.dumps(ret)
        if fmt == "df":
            return self.edgeSetToDataFrame(ret, withId, withType)
        return ret

    # TODO: getEdgesDataframeByType

    def getEdgeStats(self, edgeTypes, skipNA=False):
        """Returns edge attribute statistics.

        Arguments:
        - `edgeTypes`: A single edge type name or a list of edges types names or '*' for all edges types.
        - `skipNA`:    Skip those edges that do not have attributes or none of their attributes have statistics gathered.

        Endpoint:      POST /builtins
        Documentation: https://docs.tigergraph.com/dev/restpp-api/built-in-endpoints#stat_edge_attr
        """
        ets = []
        if edgeTypes == "*":
            ets = self.getEdgeTypes()
        elif isinstance(edgeTypes, str):
            ets = [edgeTypes]
        elif isinstance(edgeTypes, list):
            ets = edgeTypes
        else:
            return None
        ret = {}
        for et in ets:
            data = '{"function":"stat_edge_attr","type":"' + et + '","from_type":"*","to_type":"*"}'
            res = self._post(self.restppUrl + "/builtins/" + self.graphname, data=data, resKey="", skipCheck=True)
            if res["error"]:
                if "stat_edge_attr is skiped" in res["message"]:
                    if not skipNA:
                        ret[et] = {}
                else:
                    raise TigerGraphException(res["message"], (res["code"] if "code" in res else None))
            else:
                res = res["results"]
                for r in res:
                    ret[r["e_type"]] = r["attributes"]
        return ret

    def delEdges(self, sourceVertexType, sourceVertexId, edgeType=None, targetVertexType=None, targetVertexId=None, where="", limit="", sort="", timeout=0):
        """Deletes edges from the graph.

        Only `sourceVertexType` and `sourceVertexId` are required.
        If `targetVertexId` is specified, then `targetVertexType` must also be specified.
        If `targetVertexType` is specified, then `edgeType` must also be specified.

        Arguments:
        - `where`:   Comma separated list of conditions that are all applied on each edge's attributes.
                     The conditions are in logical conjunction (i.e. they are "AND'ed" together).
                     See https://docs.tigergraph.com/dev/restpp-api/built-in-endpoints#filter
        - `limit`:   Maximum number of edge instances to be returned (after sorting).
                     See https://docs.tigergraph.com/dev/restpp-api/built-in-endpoints#limit
        - `sort`     Comma separated list of attributes the results should be sorted by.
                     See https://docs.tigergraph.com/dev/restpp-api/built-in-endpoints#sort
        - `timeout`: Time allowed for successful execution (0 = no limit, default).

        Returns a dictionary of <edge_type>: <deleted_edge_count> pairs.

        Endpoint:      DELETE /graph/{/graph_name}/edges
        Documentation: https://docs.tigergraph.com/dev/restpp-api/built-in-endpoints#delete-graph-graph_name-edges
        """
        if not sourceVertexType or not sourceVertexId:
            raise TigerGraphException("Both sourceVertexType and sourceVertexId must be provided.", None)
        url = self.restppUrl + "/graph/" + self.graphname + "/edges/" + sourceVertexType + "/" + str(sourceVertexId)
        if edgeType:
            url += "/" + edgeType
            if targetVertexType:
                url += "/" + targetVertexType
                if targetVertexId:
                    url += "/" + str(targetVertexId)
        isFirst = True
        if where:
            url += ("?" if isFirst else "&") + "filter=" + where
            isFirst = False
        if limit and sort:  # These two must be provided together
            url += ("?" if isFirst else "&") + "limit=" + str(limit) + "&sort=" + sort
            isFirst = False
        if timeout and timeout > 0:
            url += ("?" if isFirst else "&") + "timeout=" + str(timeout)
        res = self._delete(url)
        ret = {}
        for r in res:
            ret[r["e_type"]] = r["deleted_edges"]
        return ret

    # Query related functions ==================================================

    def getInstalledQueries(self, fmt="py"):
        """
        Returns a list of installed queries.
        
        Arguments:
        - `fmt`:      Format of the results:
                      "py":   Python objects (default)
                      "json": JSON document
                      "df":   Pandas DataFrame
        """
        ret = self.getEndpoints(dynamic=True)
        if fmt == "json":
            return json.dumps(ret)
        if fmt == "df":
            return pd.DataFrame(ret).T
        return ret

    def runInstalledQuery(self, queryName, params=None, timeout=None, sizeLimit=None):
        """Runs an installed query.

        The query must be already created and installed in the graph.
        Use `getEndpoints(dynamic=True)` or GraphStudio to find out the generated endpoint URL of the query, but only the query name needs to be specified here.

        Arguments:
        - `params`:    A string of param1=value1&param2=value2 format or a dictionary.
        - `timeout`:   Maximum duration for successful query execution (in milliseconds).
                       See https://docs.tigergraph.com/dev/restpp-api/restpp-requests#gsql-query-timeout
        - `sizeLimit`: Maximum size of response (in bytes).
                       See https://docs.tigergraph.com/dev/restpp-api/restpp-requests#request-body-size

        Endpoint:      POST /query/{graph_name}/<query_name>
        Documentation: https://docs.tigergraph.com/dev/gsql-ref/querying/query-operations#running-a-query
        """
<<<<<<< HEAD
=======
        query1 = ""
        for param in params.keys():
            if " " in params[param]:
                params[param] = urllib.parse.quote(params[param])  # ' ' ==> %20 HTML Format
            query1 += param + "=" + params[param] + "&"
        if query1[-1] == "&":
            query1 = query1[:-1]

>>>>>>> ea58313a
        headers = {}
        if timeout:
            headers["GSQL-TIMEOUT"] = str(timeout)
        if sizeLimit:
            headers["RESPONSE-LIMIT"] = str(sizeLimit)
<<<<<<< HEAD
        if isinstance(params, dict):
            query1 = ""
            for param in params.keys():
                if " " in params[param]:
                    params[param] = urllib.parse.quote(params[param])  # ' ' ==> %20 HTML Format
                query1 += param + "=" + params[param] + "&"
            if query1[-1] == "&":
                query1 = query1[:-1]
            return self._get(self.restppUrl + "/query/" + self.graphname + "/" + queryName + "?" + query1, headers=headers)

        else:
            return self._get(self.restppUrl + "/query/" + self.graphname + "/" + queryName, params=params, headers={"RESPONSE-LIMIT": str(sizeLimit), "GSQL-TIMEOUT": str(timeout)})
=======
        return self._get(self.restppUrl + "/query/" + self.graphname + "/" + queryName + "?" + query1, headers=headers)
>>>>>>> ea58313a

    def runInterpretedQuery(self, queryText, params=None, timeout=None, sizeLimit=None):
        """Runs an interpreted query.

        You must provide the query text in this format:
            INTERPRET QUERY (<params>) FOR GRAPH <graph_name> {
               <statements>
            }

        Use `$graphname` in the `FOR GRAPH` clause to avoid hard-coding it; it will be replaced by the actual graph name. E.g.

            INTERPRET QUERY (INT a) FOR GRAPH $graphname {
                PRINT a;
            }

        Arguments:
        - `params`:    A string of param1=value1&param2=value2 format or a dictionary.
        - `timeout`:   Maximum duration for successful query execution (in milliseconds).
                       See https://docs.tigergraph.com/dev/restpp-api/restpp-requests#gsql-query-timeout
        - `sizeLimit`: Maximum size of response (in bytes).
                       See https://docs.tigergraph.com/dev/restpp-api/restpp-requests#request-body-size

        Endpoint:      POST /gsqlserver/interpreted_query
        Documentation: https://docs.tigergraph.com/dev/restpp-api/built-in-endpoints#post-gsqlserver-interpreted_query-run-an-interpreted-query
        """
        queryText = queryText.replace("$graphname", self.graphname)
        if self.debug:
            print(queryText)
        headers = {}
        if timeout:
            headers["GSQL-TIMEOUT"] = str(timeout)
        if sizeLimit:
            headers["RESPONSE-LIMIT"] = str(sizeLimit)
        return self._post(self.gsUrl + "/gsqlserver/interpreted_query", data=queryText, params=params, authMode="pwd", headers=headers)

    # TODO: GET /showprocesslist/{graph_name}
    #       https://docs.tigergraph.com/dev/restpp-api/built-in-endpoints#get-running-queries-showprocesslist-graph_name

    def parseQueryOutput(self, output, graphOnly=True):
        """Parses query output and separates vertex and edge data (and optionally other output) for easier use.

        The JSON output from a query can contain a mixture of results: vertex sets (the output of a SELECT statement),
            edge sets (e.g. collected in a global accumulator), printout of global and local variables and accumulators,
            including complex types (LIST, MAP, etc.). The type of the various output entries is not explicit, you need
            to inspect the content to find out what it is actually.
        This function "cleans" this output, separating and collecting vertices and edges in an easy to access way.
            It can also collect other output or ignore it.
        The output of this function can be used e.g. with the `vertexSetToDataFrame()` and `edgeSetToDataFrame()` functions or
            (after some transformation) to pass a subgraph to a visualisation component.

        Arguments:
        - `output`:    The data structure returned by `runInstalledQuery()` or `runInterpretedQuery()`
        - `graphOnly`: Should output be restricted to vertices and edges (True, default) or should any other output (e.g. values of
                       variables or accumulators, or plain text printed) be captured as well.

        Returns: A dictionary with two (or three) keys: "vertices", "edges" and optionally "output". First two refer to another dictionary
            containing keys for each vertex and edge types found, and the instances of those vertex and edge types. "output" is a list of
            dictionaries containing the key/value pairs of any other output.
        """

        def attCopy(src, trg):
            """Copies the attributes of a vertex or edge into another vertex or edge, respectively."""
            srca = src["attributes"]
            trga = trg["attributes"]
            for att in srca:
                trga[att] = srca[att]

        def addOccurrences(obj, src):
            """Counts and lists te occurrences of a vertex or edge.
            A given vertex or edge can appear multiple times (in different vertex or edge sets) in the output of a query.
            Each output has a label (either the variable name or an alias used in the PRINT statement), `x_sources` contains a list of these labels.
            """
            if "x_occurrences" in obj:
                obj["x_occurrences"] += 1
            else:
                obj["x_occurrences"] = 1
            if "x_sources" in obj:
                obj["x_sources"].append(src)
            else:
                obj["x_sources"] = [src]

        vs = {}
        es = {}
        ou = []

        # Outermost data type is a list
        for o1 in output:
            # Next level data type is dictionary that could be vertex sets, edge sets or generic output (of simple or complex data types)
            for o2 in o1:
                _o2 = o1[o2]
                if isinstance(_o2, list) and len(_o2) > 0 and isinstance(_o2[0], dict):  # Is it an array of dictionaries?
                    for o3 in _o2:  # Iterate through the array
                        if "v_type" in o3:  # It's a vertex!

                            # Handle vertex type first
                            vType = o3["v_type"]
                            vtm = {}
                            if vType in vs:  # Do we have this type of vertices in our list (which is a dictionary, really)?
                                vtm = vs[vType]
                            else:  # No, let's create a dictionary for them and add to the list
                                vtm = {}
                                vs[vType] = vtm

                            # Then handle the vertex itself
                            vId = o3["v_id"]
                            if vId in vtm:  # Do we have this specific vertex (identified by the ID) in our list?
                                tmp = vtm[vId]
                                attCopy(o3, tmp)
                                addOccurrences(tmp, o2)
                            else:  # No, add it
                                addOccurrences(o3, o2)
                                vtm[vId] = o3

                        elif "e_type" in o3:  # It's an edge!

                            # Handle edge type first
                            eType = o3["e_type"]
                            etm = {}
                            if eType in es:  # Do we have this type of edges in our list (which is a dictionary, really)?
                                etm = es[eType]
                            else:  # No, let's create a dictionary for them and add to the list
                                etm = {}
                                es[eType] = etm

                            # Then handle the edge itself
                            eId = o3["from_type"] + "(" + o3["from_id"] + ")->" + o3["to_type"] + "(" + o3["to_id"] + ")"
                            o3["e_id"] = eId

                            # Add reverse edge name, if applicable
                            if self.isDirected(eType):
                                rev = self.getReverseEdge(eType)
                                if rev:
                                    o3["reverse_edge"] = rev

                            if eId in etm:  # Do we have this specific edge (identified by the composite ID) in our list?
                                tmp = etm[eId]
                                attCopy(o3, tmp)
                                addOccurrences(tmp, o2)
                            else:  # No, add it
                                addOccurrences(o3, o2)
                                etm[eId] = o3

                        else:  # It's a ... something else
                            ou.append({"label": o2, "value": _o2})
                else:  # It's a ... something else
                    ou.append({"label": o2, "value": _o2})

        ret = {"vertices": vs, "edges": es}
        if not graphOnly:
            ret["output"] = ou
        return ret

    # Path-finding algorithms ==================================================

    def _preparePathParams(self, sourceVertices, targetVertices, maxLength=None, vertexFilters=None, edgeFilters=None, allShortestPaths=False):
        """Prepares the input parameters by transforming them to the format expected by the path algorithms.

        Arguments:
        - `sourceVertices`:   A vertex set (a list of vertices) or a list of (vertexType, vertexID) tuples; the source vertices of the shortest paths sought.
        - `targetVertices`:   A vertex set (a list of vertices) or a list of (vertexType, vertexID) tuples; the target vertices of the shortest paths sought.
        - `maxLength`:        The maximum length of a shortest path. Optional, default is 6.
        - `vertexFilters`:    An optional list of (vertexType, condition) tuples or {"type": <str>, "condition": <str>} dictionaries.
        - `edgeFilters`:      An optional list of (edgeType, condition) tuples or {"type": <str>, "condition": <str>} dictionaries.
        - `allShortestPaths`: If true, the endpoint will return all shortest paths between the source and target.
                              Default is false, meaning that the endpoint will return only one path.

        See https://docs.tigergraph.com/dev/restpp-api/built-in-endpoints#input-parameters-and-output-format-for-path-finding for information on filters.
        """

        def parseVertices(vertices):
            """Parses vertex input parameters and converts it to the format required by the path finding endpoints"""
            ret = []
            if not isinstance(vertices, list):
                vertices = [vertices]
            for v in vertices:
                if isinstance(v, tuple):
                    tmp = {"type": v[0], "id": v[1]}
                    ret.append(tmp)
                elif isinstance(v, dict) and "v_type" in v and "v_id" in v:
                    tmp = {"type": v["v_type"], "id": v["v_id"]}
                    ret.append(tmp)
                elif self.debug:
                    print("Invalid vertex type or value: " + str(v))
            print(ret)
            return ret

        def parseFilters(filters):
            """Parses filter input parameters and converts it to the format required by the path finding endpoints"""
            ret = []
            if not isinstance(filters, list):
                filters = [filters]
            for f in filters:
                if isinstance(f, tuple):
                    tmp = {"type": f[0], "condition": f[1]}
                    ret.append(tmp)
                elif isinstance(f, dict) and "type" in f and "condition" in f:
                    tmp = {"type": f["type"], "condition": f["condition"]}
                    ret.append(tmp)
                elif self.debug:
                    print("Invalid filter type or value: " + str(f))
            print(ret)
            return ret

        # Assembling the input payload
        if not sourceVertices or not targetVertices:
            return None  # Should allow TigerGraph to return error instead of handling missing parameters here?
        data = {}
        data["sources"] = parseVertices(sourceVertices)
        data["targets"] = parseVertices(targetVertices)
        if vertexFilters:
            data["vertexFilters"] = parseFilters(vertexFilters)
        if edgeFilters:
            data["edgeFilters"] = parseFilters(edgeFilters)
        if maxLength:
            data["maxLength"] = maxLength
        if allShortestPaths:
            data["allShortestPaths"] = True

        return json.dumps(data)

    def shortestPath(self, sourceVertices, targetVertices, maxLength=None, vertexFilters=None, edgeFilters=None, allShortestPaths=False):
        """Find the shortest path (or all shortest paths) between the source and target vertex sets.

        Arguments:
        - `sourceVertices`:   A vertex set (a list of vertices) or a list of (vertexType, vertexID) tuples; the source vertices of the shortest paths sought.
        - `targetVertices`:   A vertex set (a list of vertices) or a list of (vertexType, vertexID) tuples; the target vertices of the shortest paths sought.
        - `maxLength`:        The maximum length of a shortest path. Optional, default is 6.
        - `vertexFilters`:    An optional list of (vertexType, condition) tuples or {"type": <str>, "condition": <str>} dictionaries.
        - `edgeFilters`:      An optional list of (edgeType, condition) tuples or {"type": <str>, "condition": <str>} dictionaries.
        - `allShortestPaths`: If true, the endpoint will return all shortest paths between the source and target.
                              Default is false, meaning that the endpoint will return only one path.

        See https://docs.tigergraph.com/dev/restpp-api/built-in-endpoints#input-parameters-and-output-format-for-path-finding for information on filters.

        Endpoint:      POST /shortestpath/{graphName}
        Documentation: https://docs.tigergraph.com/dev/restpp-api/built-in-endpoints#post-shortestpath-graphname-shortest-path-search
        """
        data = self._preparePathParams(sourceVertices, targetVertices, maxLength, vertexFilters, edgeFilters, allShortestPaths)
        return self._post(self.restppUrl + "/shortestpath/" + self.graphname, data=data)

    def allPaths(self, sourceVertices, targetVertices, maxLength, vertexFilters=None, edgeFilters=None):
        """Find all possible paths up to a given maximum path length between the source and target vertex sets.

        Arguments:
        - `sourceVertices`:   A vertex set (a list of vertices) or a list of (vertexType, vertexID) tuples; the source vertices of the shortest paths sought.
        - `targetVertices`:   A vertex set (a list of vertices) or a list of (vertexType, vertexID) tuples; the target vertices of the shortest paths sought.
        - `maxLength`:        The maximum length of the paths.
        - `vertexFilters`:    An optional list of (vertexType, condition) tuples or {"type": <str>, "condition": <str>} dictionaries.
        - `edgeFilters`:      An optional list of (edgeType, condition) tuples or {"type": <str>, "condition": <str>} dictionaries.

        See https://docs.tigergraph.com/dev/restpp-api/built-in-endpoints#input-parameters-and-output-format-for-path-finding for information on filters.

        Endpoint:      POST /allpaths/{graphName}
        Documentation: https://docs.tigergraph.com/dev/restpp-api/built-in-endpoints#post-allpaths-graphname-all-paths-search
        """
        data = self._preparePathParams(sourceVertices, targetVertices, maxLength, vertexFilters, edgeFilters)
        return self._post(self.restppUrl + "/allpaths/" + self.graphname, data=data)

    # Pandas DataFrame support =================================================

    def vertexSetToDataFrame(self, vertexSet, withId=True, withType=False):
        """Converts a vertex set to Pandas DataFrame.

        Arguments:
        - `vertexSet`: A vertex set (a list of vertices of the same vertex type).
        - `withId`:    Add a column with vertex IDs to the DataFrame.
        - `withType`:  Add a column with vertex type to the DataFrame.

        Vertex sets are used for both the input and output of `SELECT` statements. They contain instances of vertices of the same type.
        For each vertex instance the vertex ID, the vertex type and the (optional) attributes are present (under `v_id`, `v_type` and `attributes` keys, respectively).
        See example in `edgeSetToDataFrame`.

        A vertex set has this structure:
        [
            {
                "v_id": <vertex_id>,
                "v_type": <vertex_type_name>,
                "attributes":
                    {
                        "attr1": <value1>,
                        "attr2": <value2>,
                         ⋮
                    }
            },
                ⋮
        ]

        See: https://docs.tigergraph.com/dev/gsql-ref/querying/declaration-and-assignment-statements#vertex-set-variable-declaration-and-assignment
        """
        df = pd.DataFrame(vertexSet)
        cols = []
        if withId:
            cols.append(df["v_id"])
        if withType:
            cols.append(df["v_type"])
        cols.append(pd.DataFrame(df["attributes"].tolist()))
        return pd.concat(cols, axis=1)

    def edgeSetToDataFrame(self, edgeSet, withId=True, withType=False):
        """Converts an edge set to Pandas DataFrame.

        Arguments:
        - `edgeSet`:  An edge set (a list of edges of the same edge type).
        - `withId`:   Add a column with edge IDs to the DataFrame.
                      Note: As edges do not have internal ID, this column will contain a generated composite ID, a combination of source and target vertex types
                            and IDs (specifically: [<source vertex type>, <source vertex ID>, <target vertex type>, <target vertex ID>]).
                            This is unique within the vertex type, but not guaranteed to be globally (i.e. within the whole graph) unique. To get a globally
                            unique edge id, the edge type needs to be added to the above combination (see `withType` below).
        - `withType`: Add a column with edge type to the DataFrame.
                      Note: The value of this column should be combined with the value of ID column to get a globally unique edge ID.

        Edge sets contain instances of the same edge type. Edge sets are not generated "naturally" like vertex sets, you need to collect edges in (global) accumulators,
            e.g. in case you want to visualise them in GraphStudio or by other tools.
        Example:

            SetAccum<EDGE> @@edges;
            start = {Country.*};
            result =
                SELECT t
                FROM   start:s -(PROVINCE_IN_COUNTRY:e)- Province:t
                ACCUM  @@edges += e;
            PRINT start, result, @@edges;

        The `@@edges` is an edge set.
        It contains for each edge instance the source and target vertex type and ID, the edge type, an directedness indicator and the (optional) attributes.
        Note: `start` and `result` are vertex sets.

        An edge set has this structure:
        [
            {
                "e_type": <edge_type_name>,
                "from_type": <source_vertex_type_name>,
                "from_id": <source_vertex_id>,
                "to_type": <target_vertex_type_name>,
                "to_id": <targe_vertex_id>,
                "directed": <true_or_false>,
                "attributes":
                    {
                        "attr1": <value1>,
                        "attr2": <value2>,
                         ⋮
                    }
            },
                ⋮
        ]
        """
        df = pd.DataFrame(edgeSet)
        cols = []
        if withId:
            cols.extend([df["from_type"], df["from_id"], df["to_type"], df["to_id"]])
        if withType:
            cols.append(df["e_type"])
        cols.append(pd.DataFrame(df["attributes"].tolist()))
        return pd.concat(cols, axis=1)

    def upsertVertexDataFrame(self, df, vertexType, v_id=None, attributes=None):
        """Upserts vertices from a Pandas DataFrame.

        Arguments:
        - `df`:          The DataFrame to upsert.
        - `vertexType`:  The type of vertex to upsert data to.
        - `v_id`:        The field name where the vertex primary id is given. If omitted the dataframe
                         index would be used instead.
        - `attributes`:  A dictionary in the form of {target: source} where source is the column name
                         in the dataframe and target is the attribute name in the graph vertex. When omitted
                         all columns would be upserted with their current names. In this case column names
                         must match the vertex's attribute names.

        Returns: The number of vertices upserted.
        """

        json_up = []

        for index in df.index:

            json_up.append(json.loads(df.loc[index].to_json()))
            json_up[-1] = (
                index if v_id is None else json_up[-1][v_id],
                json_up[-1] if attributes is None
                else {target: json_up[-1][source]
                      for target, source in attributes.items()}
            )

        return self.upsertVertices(vertexType=vertexType, vertices=json_up)

    def upsertEdgeDataFrame(self, df, sourceVertexType, edgeType, targetVertexType, from_id=None, to_id=None, attributes=None):
        """Upserts edges from a Pandas DataFrame.

        Arguments:
        - `df`:                The DataFrame to upsert.
        - `sourceVertexType`:  The type of source vertex for the edge.
        - `edgeType`:          The type of edge to upsert data to.
        - `targetVertexType`:  The type of target vertex for the edge.
        - `from_id`:     The field name where the source vertex primary id is given. If omitted the
                         dataframe index would be used instead.
        - `to_id`:       The field name where the target vertex primary id is given. If omitted the
                         dataframe index would be used instead.
        - `attributes`:  A dictionary in the form of {target: source} where source is the column name
                         in the dataframe and target is the attribute name in the graph vertex. When omitted
                         all columns would be upserted with their current names. In this case column names
                         must match the vertex's attribute names.

        Returns: The number of edges upserted.
        """

        json_up = []

        for index in df.index:

            json_up.append(json.loads(df.loc[index].to_json()))
            json_up[-1] = (
                index if from_id is None else json_up[-1][from_id],
                index if to_id is None else json_up[-1][to_id],
                json_up[-1] if attributes is None
                else {target: json_up[-1][source]
                      for target, source in attributes.items()}
            )

        return self.upsertEdges(
            sourceVertexType=sourceVertexType,
            edgeType=edgeType,
            targetVertexType=targetVertexType,
            edges=json_up
        )

    # Token management =========================================================

    def getToken(self, secret, setToken=True, lifetime=None):
        """Requests an authorization token.

        This function returns a token only if REST++ authentication is enabled. If not, an exception will be raised.
        See: https://docs.tigergraph.com/admin/admin-guide/user-access-management/user-privileges-and-authentication#rest-authentication

        Arguments:
        - `secret`:   The secret (string) generated in GSQL using `CREATE SECRET`.
                      See https://docs.tigergraph.com/admin/admin-guide/user-access-management/user-privileges-and-authentication#managing-credentials
        - `setToken`: Set the connection's API token to the new value (default: true).
        - `lifetime`: Duration of token validity (in secs, default 30 days = 2,592,000 secs).

        Returns a tuple of (<new_token>, <exporation_timestamp_unixtime>, <expiration_timestamp_ISO8601>).
                 Return value can be ignored.

        Note: expiration timestamp's time zone might be different from your computer's local time zone.

        Endpoint:      GET /requesttoken
        Documentation: https://docs.tigergraph.com/dev/restpp-api/restpp-requests#requesting-a-token-with-get-requesttoken
        """
        res = json.loads(requests.request("GET", self.restppUrl + "/requesttoken?secret=" + secret + ("&lifetime=" + str(lifetime) if lifetime else "")).text)
        if not res["error"]:
            if setToken:
                self.apiToken   = res["token"]
                self.authHeader = {'Authorization': "Bearer " + self.apiToken}
            return res["token"], res["expiration"], datetime.utcfromtimestamp(res["expiration"]).strftime('%Y-%m-%d %H:%M:%S')
        if "Endpoint is not found from url = /requesttoken" in res["message"]:
            raise TigerGraphException("REST++ authentication is not enabled, can't generate token.", None)
        raise TigerGraphException(res["message"], (res["code"] if "code" in res else None))

    def refreshToken(self, secret, token=None, lifetime=2592000):
        """Extends a token's lifetime.

        This function works only if REST++ authentication is enabled. If not, an exception will be raised.
        See: https://docs.tigergraph.com/admin/admin-guide/user-access-management/user-privileges-and-authentication#rest-authentication

        Arguments:
        - `secret`:   The secret (string) generated in GSQL using `CREATE SECRET`.
                      See https://docs.tigergraph.com/admin/admin-guide/user-access-management/user-privileges-and-authentication#managing-credentials
        - `token`:    The token requested earlier. If not specified, refreshes current connection's token.
        - `lifetime`: Duration of token validity (in secs, default 30 days = 2,592,000 secs) from current system timestamp.

        Returns a tuple of (<token>, <exporation_timestamp_unixtime>, <expiration_timestamp_ISO8601>).
                 Return value can be ignored.
                 Raises exception if specified token does not exists.

        Note:
        - New expiration timestamp will be `now + lifetime` seconds, _not_ `current expiration timestamp + lifetime` seconds.
        - Expiration timestamp's time zone might be different from your computer's local time zone.

        Endpoint:      PUT /requesttoken
        Documentation: https://docs.tigergraph.com/dev/restpp-api/restpp-requests#refreshing-tokens
        """
        if not token:
            token = self.apiToken
        res = json.loads(requests.request("PUT", self.restppUrl + "/requesttoken?secret=" + secret + "&token=" + token + ("&lifetime=" + str(lifetime) if lifetime else "")).text)
        if not res["error"]:
            exp = time.time() + res["expiration"]
            return res["token"], int(exp), datetime.utcfromtimestamp(exp).strftime('%Y-%m-%d %H:%M:%S')
        if "Endpoint is not found from url = /requesttoken" in res["message"]:
            raise TigerGraphException("REST++ authentication is not enabled, can't refresh token.", None)
        raise TigerGraphException(res["message"], (res["code"] if "code" in res else None))

    def deleteToken(self, secret, token=None, skipNA=True):
        """Deletes a token.

        This function works only if REST++ authentication is enabled. If not, an exception will be raised.
        See: https://docs.tigergraph.com/admin/admin-guide/user-access-management/user-privileges-and-authentication#rest-authentication

        Arguments:
        - `secret`:   The secret (string) generated in GSQL using `CREATE SECRET`.
                      See https://docs.tigergraph.com/admin/admin-guide/user-access-management/user-privileges-and-authentication#managing-credentials
        - `token`:    The token requested earlier. If not specified, deletes current connection's token, so be careful.
        - `skipNA`:   Don't raise exception if specified token does not exist.

        Returns `True` if deletion was successful or token did not exist but `skipNA` was `True`; raises exception otherwise.

        Endpoint:      DELETE /requesttoken
        Documentation: https://docs.tigergraph.com/dev/restpp-api/restpp-requests#deleting-tokens
        """
        if not token:
            token = self.apiToken
        res = json.loads(requests.request("DELETE", self.restppUrl + "/requesttoken?secret=" + secret + "&token=" + token).text)
        if not res["error"]:
            return True
        if res["code"] == "REST-3300" and skipNA:
            return True
        if "Endpoint is not found from url = /requesttoken" in res["message"]:
            raise TigerGraphException("REST++ authentication is not enabled, can't delete token.", None)
        raise TigerGraphException(res["message"], (res["code"] if "code" in res else None))

    # Other functions ==========================================================

    def echo(self):
        """Pings the database.

        Expected return value is "Hello GSQL"

        Endpoint:      GET /echo  and  POST /echo
        Documentation: https://docs.tigergraph.com/dev/restpp-api/built-in-endpoints#get-echo-and-post-echo
        """
        return self._get(self.restppUrl + "/echo/" + self.graphname, resKey="message")

    def getEndpoints(self, builtin=False, dynamic=False, static=False):
        """Lists the REST++ endpoints and their parameters.

        Arguments:
        - `builtin`: List TigerGraph provided REST++ endpoints.
        - `dymamic`: List endpoints generated for user installed queries.
        - `static`:  List static endpoints.

        If none of the above arguments are specified, all endpoints are listed

        Endpoint:      GET /endpoints
        Documentation: https://docs.tigergraph.com/dev/restpp-api/built-in-endpoints#get-endpoints
        """
        ret = {}
        if not (builtin or dynamic or static):
            bui = dyn = sta = True
        else:
            bui = builtin
            dyn = dynamic
            sta = static
        url = self.restppUrl + "/endpoints/" + self.graphname + "?"
        if bui:
            eps = {}
            res = self._get(url + "builtin=true", resKey="")
            for ep in res:
                if not re.search(" /graph/", ep) or re.search(" /graph/{graph_name}/", ep):
                    eps[ep] = res[ep]
            ret.update(eps)
        if dyn:
            eps = {}
            res = self._get(url + "dynamic=true", resKey="")
            for ep in res:
                if re.search("^GET /query/" + self.graphname, ep):
                    eps[ep] = res[ep]
            ret.update(eps)
        if sta:
            ret.update(self._get(url + "static=true", resKey=""))
        return ret

    def getStatistics(self, seconds=10, segment=10):
        """Retrieves real-time query performance statistics over the given time period.

        Arguments:
        - `seconds`:  The duration of statistic collection period (the last n seconds before the function call).
        - `segments`: The number of segments of the latency distribution (shown in results as LatencyPercentile).
                      By default, segments is 10, meaning the percentile range 0-100% will be divided into ten equal segments: 0%-10%, 11%-20%, etc.
                      Segments must be [1, 100].

        Endpoint:      GET /statistics
        Documentation: https://docs.tigergraph.com/dev/restpp-api/built-in-endpoints#get-statistics
        """
        if not seconds or type(seconds) != "int":
            seconds = 10
        else:
            seconds = max(min(seconds, 0), 60)
        if not segment or type(segment) != "int":
            segment = 10
        else:
            segment = max(min(segment, 0), 100)
        return self._get(self.restppUrl + "/statistics/" + self.graphname + "?seconds=" + str(seconds) + "&segment=" + str(segment), resKey="")

    def getVersion(self, raw=False):
        """Retrieves the git versions of all components of the system.

        Endpoint:      GET /version
        Documentation: https://docs.tigergraph.com/dev/restpp-api/built-in-endpoints#get-version
        """
        response = requests.request("GET", self.restppUrl + "/version/" + self.graphname, headers=self.authHeader)
        res = json.loads(response.text, strict=False)  # "strict=False" is why _get() was not used
        self._errorCheck(res)

        if raw:
            return response.text
        res = res["message"].split("\n")
        components = []
        for i in range(len(res)):
            if 2 < i < len(res) - 1:
                m = res[i].split()
                component = {"name": m[0], "version": m[1], "hash": m[2], "datetime": m[3] + " " + m[4] + " " + m[5]}
                components.append(component)
        return components

    def getVer(self, component="product", full=False):
        """Gets the version information of specific component.

        Arguments:
        - `component`: One of TigerGraph's components (e.g. product, gpe, gse).

        Get the full list of components using `getVersion`.
        """
        ret = ""
        for v in self.getVersion():
            if v["name"] == component:
                ret = v["version"]
        if ret != "":
            if full:
                return ret
            ret = re.search("_.+_", ret)
            return ret.group().strip("_")
        else:
            raise TigerGraphException("\"" + component + "\" is not a valid component.", None)

    def getLicenseInfo(self):
        """Returns the expiration date and remaining days of the license.

        In case of evaluation/trial deployment, an information message and -1 remaining days are returned.
        """
        res = self._get(self.restppUrl + "/showlicenseinfo", resKey="", skipCheck=True)
        ret = {}
        if not res["error"]:
            ret["message"]        = res["message"]
            ret["expirationDate"] = res["results"][0]["Expiration date"]
            ret["daysRemaining"]  = res["results"][0]["Days remaining"]
        elif "code" in res and res["code"] == "REST-5000":
            ret["message"]        = "This instance does not have a valid enterprise license. Is this a trial version?"
            ret["daysRemaining"]  = -1
        else:
            raise TigerGraphException(res["message"], res["code"])
        return ret

    # GSQL support =================================================

    def initGsql(self, jarLocation="", certLocation=""):
        """Initialises the GSQL functionality, downloads the appropriate GSQL client JAR (if not available already) and an SSL certification.

        Arguments:
        - `jarLocation`:  The folder/directory where the GSQL client JAR(s) will be stored.
        - `certLocation`: The folder/directory _and_ the name of the SSL certification file.
        - `gsqlVersion`:      Alternative GSQL client gsqlVersion to be used. Format: x.y.z (positive integer values).
                          If the given gsqlVersion of GSQL client JAR is not available at https://bintray.com/tigergraphecosys/tgjars/gsql_client then
                          manually specify the next higher gsqlVersion number available.
        """

        # Setting platform specific defaults if params are not specified
        if not jarLocation:
            jarLocation = os.path.join("~", ".gsql")
        if not certLocation:
            certLocation = os.path.join(jarLocation, "my-cert.txt")

        # Computing absolute paths
        self.jarLocation = os.path.expanduser(jarLocation)
        self.certLocation = os.path.expanduser(certLocation)
        if self.debug:
            print("JAR location: " + self.jarLocation)
            print("SSL certificate: " + self.certLocation)

        # Getting TigerGraph URL with GSQL port w/o http[s]://
        self.url = self.gsUrl.replace("https://", "").replace("http://", "")

        # Check if Java runtime is installed.
        if not shutil.which("java"):
            raise TigerGraphException("Could not find Java runtime. Please download and install from https://www.oracle.com/java/technologies/javase-downloads.html", None)

        # Create a directory for the JAR file if it does not exist.
        if not os.path.exists(self.jarLocation):
            if self.debug:
                print("Jar location not found, creating")
            os.mkdir(self.jarLocation)

        # Download the gsql_client.jar file if not yet available locally
        if self.gsqlVersion:
            if self.debug:
                print("Using version " + self.gsqlVersion + " instead of " + self.getVer())
        else:
            self.gsqlVersion = self.getVer()
        self.jarName = os.path.join(self.jarLocation, 'gsql_client-' + self.gsqlVersion + ".jar")
        if not os.path.exists(self.jarName):
            if self.debug:
                print("Jar not found, downloading to " + self.jarName)
            jar_url = ('https://bintray.com/api/ui/download/tigergraphecosys/tgjars/'
                       + 'com/tigergraph/client/gsql_client/' + self.gsqlVersion
                       + '/gsql_client-' + self.gsqlVersion + '.jar')
            res = requests.get(jar_url)
            if res.status_code == 404:
                if self.debug:
                    print(jar_url)
                raise TigerGraphException("GSQL client v" + self.gsqlVersion + " could not be found. Check https://bintray.com/tigergraphecosys/tgjars/gsql_client for available versions.", res.status_code)
            if res.status_code != 200:  # The client JAR was not successfully downloaded for whatever other reasons
                res.raise_for_status()
            open(self.jarName, 'wb').write(res.content)

        if self.useCert:  # HTTP/HTTPS
            if self.debug:
                print("Downloading SSL certificate")
            # TODO: Windows support

            # Check if OpenSSL is installed.
            if not shutil.which('openssl'):
                raise TigerGraphException("Could not find OpenSSL. Please install.", None)

            os.system("openssl s_client -connect " + self.url + " < /dev/null 2> /dev/null | openssl x509 -text > " + self.certLocation)  # TODO: Python-native SSL?
            if os.stat(self.certLocation).st_size == 0:
                raise TigerGraphException("Certificate download failed. Please check that the server is online.", None)

        self.gsqlInitiated = True

    def gsql(self, query, options=None):
        """Runs a GSQL query and process the output.

        Arguments:
        - `query`:      The text of the query to run as one string.
        - `options`:    A list of strings that will be passed as options the the gsql_client. Use
                        `options=[]` to override the default graph.
        """
        if not self.gsqlInitiated:
            self.initGsql()

        if options is None:
            options = ["-g", self.graphname]

        cmd = ['java', '-DGSQL_CLIENT_VERSION=v' + self.gsqlVersion.replace('.', '_'),
               '-jar', self.jarName]

        if self.useCert:
            cmd += ['-cacert', self.certLocation]

        cmd += [
            '-u', self.username,
            '-p', self.password,
            '-ip', self.url]

        comp = subprocess.run(cmd + options + [query],
                              stdout=subprocess.PIPE,
                              stderr=subprocess.PIPE)

        self.stdout = comp.stdout.decode()
        self.stderr = comp.stderr.decode()

        try:
            json_string = re.search('(\{|\[).*$', self.stdout.replace('\n', ''))[0]
            json_object = json.loads(json_string)
        except:
            return self.stdout
        else:
            return json_object

    def createSecret(self, alias=""):
        """Issues a `CREATE SECRET` GSQL statement and returns the secret generated by that statement."""
        if not self.gsqlInitiated:
            self.initGsql()

        response = self.gsql("CREATE SECRET " + alias)
        try:
            secret = re.search('The secret\: (\w*)', response.replace('\n', ''))[1]
            return secret
        except:
            return None

    # TODO: showSecret()

# EOF<|MERGE_RESOLUTION|>--- conflicted
+++ resolved
@@ -1275,23 +1275,11 @@
         Endpoint:      POST /query/{graph_name}/<query_name>
         Documentation: https://docs.tigergraph.com/dev/gsql-ref/querying/query-operations#running-a-query
         """
-<<<<<<< HEAD
-=======
-        query1 = ""
-        for param in params.keys():
-            if " " in params[param]:
-                params[param] = urllib.parse.quote(params[param])  # ' ' ==> %20 HTML Format
-            query1 += param + "=" + params[param] + "&"
-        if query1[-1] == "&":
-            query1 = query1[:-1]
-
->>>>>>> ea58313a
         headers = {}
         if timeout:
             headers["GSQL-TIMEOUT"] = str(timeout)
         if sizeLimit:
             headers["RESPONSE-LIMIT"] = str(sizeLimit)
-<<<<<<< HEAD
         if isinstance(params, dict):
             query1 = ""
             for param in params.keys():
@@ -1304,9 +1292,6 @@
 
         else:
             return self._get(self.restppUrl + "/query/" + self.graphname + "/" + queryName, params=params, headers={"RESPONSE-LIMIT": str(sizeLimit), "GSQL-TIMEOUT": str(timeout)})
-=======
-        return self._get(self.restppUrl + "/query/" + self.graphname + "/" + queryName + "?" + query1, headers=headers)
->>>>>>> ea58313a
 
     def runInterpretedQuery(self, queryText, params=None, timeout=None, sizeLimit=None):
         """Runs an interpreted query.
