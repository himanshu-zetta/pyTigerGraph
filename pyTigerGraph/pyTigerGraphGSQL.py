--- conflicted
+++ resolved
@@ -1,10 +1,3 @@
-<<<<<<< HEAD
-=======
-"""GSQL Interface
-Use GSQL within pyTigerGraph.
-"""
-
->>>>>>> 96186237
 import os
 import sys
 from typing import Union
