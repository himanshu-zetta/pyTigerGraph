--- conflicted
+++ resolved
@@ -71,27 +71,13 @@
     '''
     def test_06_refreshToken(self):
         # TG 4.x does not allow refreshing tokens
-<<<<<<< HEAD
         self.conn.getToken(self.conn.createSecret())
         if self.conn._version_greater_than_4_0():
-=======
-        if self.conn._versionGreaterThan4_0(): 
->>>>>>> be1c2e45
             with self.assertRaises(TigerGraphException) as tge:
                 self.conn.refreshToken("secret1")
             self.assertEqual(
                 "Refreshing tokens is only supported on versions of TigerGraph <= 4.0.0.", tge.exception.message)
         else:
-            self.conn.dropSecret("secret6", ignoreErrors=True)
-            res = self.conn.createSecret("secret6", True)
-            token = self.conn.getToken(res["secret6"])
-<<<<<<< HEAD
-            refreshed = self.conn.refreshToken(res["secret6"], token[0])
-            self.assertIsInstance(refreshed, tuple)
-            self.conn.dropSecret("secret6")
-    '''
-
-=======
             if isinstance(token, str): # handle plaintext tokens from TG 3.x
                 refreshed = self.conn.refreshToken(res["secret6"], token)
                 self.assertIsInstance(refreshed, str)
@@ -100,7 +86,6 @@
                 self.assertIsInstance(refreshed, tuple)
                 self.conn.dropSecret("secret6")
     '''
->>>>>>> be1c2e45
     def test_07_deleteToken(self):
         self.conn.dropSecret("secret7", ignoreErrors=True)
         res = self.conn.createSecret("secret7", True)
