import unittest
import os
from os.path import join as pjoin
from unittest import runner
#from parso import split_lines
from pyTigerGraph import TigerGraphConnection
from pyTigerGraph.gds import featurizer
from pyTigerGraph.gds.featurizer import Featurizer
from pyTigerGraph.gds.utilities import random_string


class test_Featurizer(unittest.TestCase):
    @classmethod
    def setUpClass(cls):
<<<<<<< HEAD
        conn = TigerGraphConnection(host="http://localhost", 
                                username="tigergraph", 
                                password="tigergraph", 
                                graphname="Cora")
=======
        conn = TigerGraphConnection(host="http://35.230.92.92", graphname="Cora2")
>>>>>>> 86ad7927
        cls.featurizer = Featurizer(conn)

    def test_is_query_installed(self):
        self.assertFalse(self.featurizer._is_query_installed("not_listed"))

    def test_install_query_file(self):
        query_name = "tg_pagerank"
        resp = self.featurizer._install_query_file(query_name) 
        self.assertEqual(resp,"tg_pagerank")
        self.assertTrue(self.featurizer._is_query_installed("tg_pagerank"))

    def test_get_Params(self):
        _dict = {'v_type': None,
            'e_type': None,
            'max_change': 0.001,
            'max_iter': 25,
            'damping': 0.85,
            'top_k': 100,
            'print_accum': True,
            'result_attr': '', 
            'file_path': '',
            'display_edges': True}
        self.assertEqual(self.featurizer._get_Params("tg_pagerank"),_dict)

    def test01_add_attribute(self):
        try:
<<<<<<< HEAD
            tasks = "ALTER VERTEX Paper DROP ATTRIBUTE (attr1);"
=======
            tasks = "ALTER VERTEX Paper2 DROP ATTRIBUTE (attr1);"
>>>>>>> 86ad7927
            job_name = "drop_{}_attr_{}".format("VERTEX",random_string(6)) 
            job = "USE GRAPH {}\n".format(self.featurizer.conn.graphname) + "CREATE GLOBAL SCHEMA_CHANGE JOB {} {{\n".format(
                job_name) + ''.join(tasks) + "}}\nRUN GLOBAL SCHEMA_CHANGE JOB {}".format(job_name)
            # Submit the job
            resp = self.featurizer.conn.gsql(job)
            status = resp.splitlines()[-1]
            if "Failed" in status:
                raise ConnectionError(status)
            else:
                pass
        except:
            pass
        self.assertEqual( self.featurizer._add_attribute("VERTEX","FLOAT","attr1", global_change=True),'Schema change succeeded.')

    def test02_add_attribute(self):
        try:
<<<<<<< HEAD
            tasks = "ALTER Edge Cite DROP ATTRIBUTE (attr2);"
=======
            tasks = "ALTER Edge Cites2 DROP ATTRIBUTE (attr2);"
>>>>>>> 86ad7927
            job_name = "drop_{}_attr_{}".format("EDGE",random_string(6)) 
            job = "USE GRAPH {}\n".format(self.featurizer.conn.graphname) + "CREATE GLOBAL SCHEMA_CHANGE JOB {} {{\n".format(
                job_name) + ''.join(tasks) + "}}\nRUN GLOBAL SCHEMA_CHANGE JOB {}".format(job_name)
            # Submit the job
            resp = self.featurizer.conn.gsql(job)
            status = resp.splitlines()[-1]
            if "Failed" in status:
                raise ConnectionError(status)
            else:
                pass
        except:
            pass
        self.assertEqual(self.featurizer._add_attribute("Edge","BOOL","attr2", global_change=True),'Schema change succeeded.')
    
    def test03_add_attribute(self):
        self.assertEqual(self.featurizer._add_attribute("Vertex","BOOL","attr1", global_change=True),'Attribute already exists')

    def test04_add_attribute(self):
        with self.assertRaises(Exception) as context:
            self.featurizer._add_attribute("Something","BOOL","attr3")
        self.assertTrue('schema_type has to be VERTEX or EDGE' in str(context.exception))
    
    def test05_add_attribute(self):
        try:
<<<<<<< HEAD
            tasks = "ALTER VERTEX Paper DROP ATTRIBUTE (attr4);"
=======
            tasks = "ALTER VERTEX Paper2 DROP ATTRIBUTE (attr4);"
>>>>>>> 86ad7927
            job_name = "drop_{}_attr_{}".format("VERTEX",random_string(6)) 
            job = "USE GRAPH {}\n".format(self.featurizer.conn.graphname) + "CREATE GLOBAL SCHEMA_CHANGE JOB {} {{\n".format(
                job_name) + ''.join(tasks) + "}}\nRUN GLOBAL SCHEMA_CHANGE JOB {}".format(job_name)
            # Submit the job
            resp = self.featurizer.conn.gsql(job)
            status = resp.splitlines()[-1]
            if "Failed" in status:
                raise ConnectionError(status)
            else:
                pass
        except:
            pass
        self.assertEqual(self.featurizer._add_attribute("VERTEX","BOOL","attr4",['Paper2'], global_change=True),'Schema change succeeded.')

    def test01_installAlgorithm(self):
       self.assertEqual(self.featurizer.installAlgorithm("tg_pagerank").strip(),"tg_pagerank")

    def test02_installAlgorithm(self):
        with self.assertRaises(Exception):
            self.featurizer.installAlgorithm("someQuery")
 
    def test01_runAlgorithm(self):
        try:
<<<<<<< HEAD
            tasks = "ALTER VERTEX Paper DROP ATTRIBUTE (pagerank);"
=======
            tasks = "ALTER VERTEX Paper2 DROP ATTRIBUTE (pagerank);"
>>>>>>> 86ad7927
            job_name = "drop_{}_attr_{}".format("VERTEX",random_string(6)) 
            job = "USE GRAPH {}\n".format(self.featurizer.conn.graphname) + "CREATE GLOBAL SCHEMA_CHANGE JOB {} {{\n".format(
                job_name) + ''.join(tasks) + "}}\nRUN GLOBAL SCHEMA_CHANGE JOB {}".format(job_name)
            # Submit the job
            resp = self.featurizer.conn.gsql(job)
            status = resp.splitlines()[-1]
            if "Failed" in status:
                raise ConnectionError(status)
            else:
                pass
        except:
            pass
<<<<<<< HEAD
        params = {'v_type': 'Paper',
            'e_type': 'Cite',
=======
        params = {'v_type': 'Paper2',
            'e_type': 'Cite2',
>>>>>>> 86ad7927
            'max_change': 0.001,
            'max_iter': 25,
            'damping': 0.85,
            'top_k': 100,
            'print_accum': True,
            'result_attr': '', 
            'file_path': '',
            'display_edges': True}
        message = "Test value is not none."
        self.assertIsNotNone(self.featurizer.runAlgorithm("tg_pagerank",params=params,feat_name="pagerank",timeout=2147480, global_schema=True),message)

    
    def test02_runAlgorithm(self):
        with self.assertRaises(ValueError):
            self.featurizer.runAlgorithm("tg_pagerank",timeout=2147480)

    def test03_runAlgorithm(self):
<<<<<<< HEAD
        params = {'v_type': 'Paper', 'e_type': ['Cite','reverse_Cite'], 'weights': '1,1,2', 'beta': -0.85, 'k': 3, 'reduced_dim': 128, 
=======
        params = {'v_type': 'Paper2', 'e_type': ['Cite2'], 'weights': '1,1,2', 'beta': -0.85, 'k': 3, 'reduced_dim': 128, 
>>>>>>> 86ad7927
          'sampling_constant': 1, 'random_seed': 42, 'print_accum': False,'result_attr':"",'file_path' :""}
        with self.assertRaises(Exception):
            self.featurizer.runAlgorithm("tg_fastRP",params=params,feat_name="fastrp_embedding",timeout=1, global_change=True)

    def test04_runAlgorithm(self):
<<<<<<< HEAD
        params = {'v_type': 'Paper', 'e_type': ['Cite','reverse_Cite'], 'weights': '1,1,2', 'beta': -0.85, 'k': 3, 'reduced_dim': 128, 
=======
        params = {'v_type': 'Paper2', 'e_type': ['Cite2'], 'weights': '1,1,2', 'beta': -0.85, 'k': 3, 'reduced_dim': 128, 
>>>>>>> 86ad7927
          'sampling_constant': 1, 'random_seed': 42, 'print_accum': False,'result_attr':"",'file_path' :""}
        with self.assertRaises(Exception):
            self.featurizer.runAlgorithm("tg_fastRP",params=params,feat_name="fastrp_embedding",sizeLimit=1, global_schema=True)
    
    def test05_runAlgorithm(self):
<<<<<<< HEAD
        params = {'v_type': 'Paper',
            'e_type': 'Cite',
=======
        params = {'v_type': 'Paper2',
            'e_type': 'Cite2',
>>>>>>> 86ad7927
            'max_change': 0.001,
            'max_iter': 25,
            'damping': 0.85,
            'top_k': 100,
            'print_accum': True,
            'file_path': '',
            'display_edges': True}
        message = "Test value is not none."
        self.assertIsNotNone(self.featurizer.runAlgorithm("tg_pagerank",params=params,timeout=2147480, global_schema=True),message)

    def test06_installCustomAlgorithm(self):
        out = self.featurizer.installAlgorithm("simple_query", query_path="./fixtures/create_query_simple.gsql")
        self.assertEqual(out, "simple_query")
    
    def test07_runCustomAlgorithm(self):
        out = self.featurizer.runAlgorithm("simple_query", params={}, feat_name="test_feat", feat_type="INT", custom_query=True, global_schema=True)
        self.assertEqual(out[0]['"Hello World!"'], "Hello World!")

if __name__ == '__main__':
    suite = unittest.TestSuite()
    suite.addTest(test_Featurizer("test_is_query_installed"))
    suite.addTest(test_Featurizer("test_install_query_file"))
    suite.addTest(test_Featurizer("test_get_Params"))
    suite.addTest(test_Featurizer("test01_add_attribute"))
    suite.addTest(test_Featurizer("test02_add_attribute"))
    suite.addTest(test_Featurizer("test03_add_attribute"))
    suite.addTest(test_Featurizer("test04_add_attribute"))
    suite.addTest(test_Featurizer("test01_installAlgorithm"))
    suite.addTest(test_Featurizer("test02_installAlgorithm"))
    suite.addTest(test_Featurizer("test01_runAlgorithm"))
    suite.addTest(test_Featurizer("test02_runAlgorithm"))
    suite.addTest(test_Featurizer("test03_runAlgorithm")) 
    suite.addTest(test_Featurizer("test04_runAlgorithm"))
    suite.addTest(test_Featurizer("test05_runAlgorithm"))
    suite.addTest(test_Featurizer("test06_installCustomAlgorithm"))
    suite.addTest(test_Featurizer("test07_runCustomAlgorithm"))
    


    runner = unittest.TextTestRunner(verbosity=2)
    runner.run(suite)

    
    <|MERGE_RESOLUTION|>--- conflicted
+++ resolved
@@ -12,14 +12,7 @@
 class test_Featurizer(unittest.TestCase):
     @classmethod
     def setUpClass(cls):
-<<<<<<< HEAD
-        conn = TigerGraphConnection(host="http://localhost", 
-                                username="tigergraph", 
-                                password="tigergraph", 
-                                graphname="Cora")
-=======
         conn = TigerGraphConnection(host="http://35.230.92.92", graphname="Cora2")
->>>>>>> 86ad7927
         cls.featurizer = Featurizer(conn)
 
     def test_is_query_installed(self):
@@ -46,11 +39,7 @@
 
     def test01_add_attribute(self):
         try:
-<<<<<<< HEAD
-            tasks = "ALTER VERTEX Paper DROP ATTRIBUTE (attr1);"
-=======
             tasks = "ALTER VERTEX Paper2 DROP ATTRIBUTE (attr1);"
->>>>>>> 86ad7927
             job_name = "drop_{}_attr_{}".format("VERTEX",random_string(6)) 
             job = "USE GRAPH {}\n".format(self.featurizer.conn.graphname) + "CREATE GLOBAL SCHEMA_CHANGE JOB {} {{\n".format(
                 job_name) + ''.join(tasks) + "}}\nRUN GLOBAL SCHEMA_CHANGE JOB {}".format(job_name)
@@ -67,11 +56,7 @@
 
     def test02_add_attribute(self):
         try:
-<<<<<<< HEAD
-            tasks = "ALTER Edge Cite DROP ATTRIBUTE (attr2);"
-=======
             tasks = "ALTER Edge Cites2 DROP ATTRIBUTE (attr2);"
->>>>>>> 86ad7927
             job_name = "drop_{}_attr_{}".format("EDGE",random_string(6)) 
             job = "USE GRAPH {}\n".format(self.featurizer.conn.graphname) + "CREATE GLOBAL SCHEMA_CHANGE JOB {} {{\n".format(
                 job_name) + ''.join(tasks) + "}}\nRUN GLOBAL SCHEMA_CHANGE JOB {}".format(job_name)
@@ -96,11 +81,7 @@
     
     def test05_add_attribute(self):
         try:
-<<<<<<< HEAD
-            tasks = "ALTER VERTEX Paper DROP ATTRIBUTE (attr4);"
-=======
             tasks = "ALTER VERTEX Paper2 DROP ATTRIBUTE (attr4);"
->>>>>>> 86ad7927
             job_name = "drop_{}_attr_{}".format("VERTEX",random_string(6)) 
             job = "USE GRAPH {}\n".format(self.featurizer.conn.graphname) + "CREATE GLOBAL SCHEMA_CHANGE JOB {} {{\n".format(
                 job_name) + ''.join(tasks) + "}}\nRUN GLOBAL SCHEMA_CHANGE JOB {}".format(job_name)
@@ -124,11 +105,7 @@
  
     def test01_runAlgorithm(self):
         try:
-<<<<<<< HEAD
-            tasks = "ALTER VERTEX Paper DROP ATTRIBUTE (pagerank);"
-=======
             tasks = "ALTER VERTEX Paper2 DROP ATTRIBUTE (pagerank);"
->>>>>>> 86ad7927
             job_name = "drop_{}_attr_{}".format("VERTEX",random_string(6)) 
             job = "USE GRAPH {}\n".format(self.featurizer.conn.graphname) + "CREATE GLOBAL SCHEMA_CHANGE JOB {} {{\n".format(
                 job_name) + ''.join(tasks) + "}}\nRUN GLOBAL SCHEMA_CHANGE JOB {}".format(job_name)
@@ -141,13 +118,8 @@
                 pass
         except:
             pass
-<<<<<<< HEAD
-        params = {'v_type': 'Paper',
-            'e_type': 'Cite',
-=======
         params = {'v_type': 'Paper2',
             'e_type': 'Cite2',
->>>>>>> 86ad7927
             'max_change': 0.001,
             'max_iter': 25,
             'damping': 0.85,
@@ -165,33 +137,20 @@
             self.featurizer.runAlgorithm("tg_pagerank",timeout=2147480)
 
     def test03_runAlgorithm(self):
-<<<<<<< HEAD
-        params = {'v_type': 'Paper', 'e_type': ['Cite','reverse_Cite'], 'weights': '1,1,2', 'beta': -0.85, 'k': 3, 'reduced_dim': 128, 
-=======
-        params = {'v_type': 'Paper2', 'e_type': ['Cite2'], 'weights': '1,1,2', 'beta': -0.85, 'k': 3, 'reduced_dim': 128, 
->>>>>>> 86ad7927
+        params = {'v_type': 'Paper2', 'e_type': ['Cite2'], 'weights': '1,1,2', 'beta': -0.85, 'k': 3, 'reduced_dim': 128,
           'sampling_constant': 1, 'random_seed': 42, 'print_accum': False,'result_attr':"",'file_path' :""}
         with self.assertRaises(Exception):
             self.featurizer.runAlgorithm("tg_fastRP",params=params,feat_name="fastrp_embedding",timeout=1, global_change=True)
 
     def test04_runAlgorithm(self):
-<<<<<<< HEAD
-        params = {'v_type': 'Paper', 'e_type': ['Cite','reverse_Cite'], 'weights': '1,1,2', 'beta': -0.85, 'k': 3, 'reduced_dim': 128, 
-=======
         params = {'v_type': 'Paper2', 'e_type': ['Cite2'], 'weights': '1,1,2', 'beta': -0.85, 'k': 3, 'reduced_dim': 128, 
->>>>>>> 86ad7927
           'sampling_constant': 1, 'random_seed': 42, 'print_accum': False,'result_attr':"",'file_path' :""}
         with self.assertRaises(Exception):
             self.featurizer.runAlgorithm("tg_fastRP",params=params,feat_name="fastrp_embedding",sizeLimit=1, global_schema=True)
     
     def test05_runAlgorithm(self):
-<<<<<<< HEAD
-        params = {'v_type': 'Paper',
-            'e_type': 'Cite',
-=======
         params = {'v_type': 'Paper2',
             'e_type': 'Cite2',
->>>>>>> 86ad7927
             'max_change': 0.001,
             'max_iter': 25,
             'damping': 0.85,
