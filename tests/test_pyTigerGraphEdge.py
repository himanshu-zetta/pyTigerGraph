import json
import unittest

import pandas as pd
<<<<<<< HEAD
from .pyTigerGraphUnitTest import make_connection
=======
from pyTigerGraphUnitTest import make_connection
>>>>>>> 44c0d8f3


class test_pyTigerGraphEdge(unittest.TestCase):
    @classmethod
    def setUpClass(cls):
        cls.conn = make_connection()

    def test_01_getEdgeTypes(self):
        res = sorted(self.conn.getEdgeTypes())
        self.assertEqual(6, len(res))
<<<<<<< HEAD
        exp = ["edge1_undirected", "edge2_directed", "edge3_directed_with_reverse",
               "edge4_many_to_many", "edge5_all_to_all", "edge6_loop"]
=======
        exp = [
            "edge1_undirected",
            "edge2_directed",
            "edge3_directed_with_reverse",
            "edge4_many_to_many",
            "edge5_all_to_all",
            "edge6_loop",
        ]
>>>>>>> 44c0d8f3
        self.assertEqual(exp, res)

    def test_02_getEdgeType(self):
        res = self.conn.getEdgeType("edge1_undirected")
        self.assertIsNotNone(res)
        self.assertIsInstance(res, dict)
        self.assertIn("FromVertexTypeName", res)
        self.assertEqual("vertex4", res["FromVertexTypeName"])
        self.assertIn("ToVertexTypeName", res)
        self.assertEqual("vertex5", res["ToVertexTypeName"])
        self.assertIn("IsDirected", res)
        self.assertFalse(res["IsDirected"])
        self.assertNotIn("EdgePairs", res)

        res = self.conn.getEdgeType("edge2_directed")
        self.assertIsNotNone(res)
        self.assertIsInstance(res, dict)
        self.assertIn("IsDirected", res)
        self.assertTrue(res["IsDirected"])
        self.assertIn("Config", res)
        self.assertNotIn("REVERSE_EDGE", res["Config"])

        res = self.conn.getEdgeType("edge3_directed_with_reverse")
        self.assertIsNotNone(res)
        self.assertIsInstance(res, dict)
        self.assertIn("IsDirected", res)
        self.assertTrue(res["IsDirected"])
        self.assertIn("Config", res)
        self.assertIn("REVERSE_EDGE", res["Config"])
<<<<<<< HEAD
        self.assertEqual("edge3_directed_with_reverse_reverse_edge",
                         res["Config"]["REVERSE_EDGE"])
=======
        self.assertEqual(
            "edge3_directed_with_reverse_reverse_edge", res["Config"]["REVERSE_EDGE"]
        )
>>>>>>> 44c0d8f3

        res = self.conn.getEdgeType("edge4_many_to_many")
        self.assertIsNotNone(res)
        self.assertIsInstance(res, dict)
        self.assertIn("ToVertexTypeName", res)
        self.assertEqual("*", res["ToVertexTypeName"])
        self.assertIn("FromVertexTypeName", res)
        self.assertEqual("*", res["FromVertexTypeName"])
        self.assertIn("EdgePairs", res)
        self.assertEqual(5, len(res["EdgePairs"]))

        res = self.conn.getEdgeType("edge5_all_to_all")
        self.assertIsNotNone(res)
        self.assertIsInstance(res, dict)
        self.assertIn("ToVertexTypeName", res)
        self.assertEqual("*", res["ToVertexTypeName"])
        self.assertIn("FromVertexTypeName", res)
        self.assertEqual("*", res["FromVertexTypeName"])
        self.assertIn("EdgePairs", res)
        self.assertEqual(49, len(res["EdgePairs"]))

        res = self.conn.getEdgeType("non_existing_edge_type")
        self.assertEqual({}, res)
        # TODO This will need to be reviewed if/when getEdgeType() return value changes from {} in
        #      case of invalid/non-existing edge type name is specified (e.g. an exception will be
        #      raised instead of returning {}

    def test_03_getEdgeSourceVertexType(self):
        res = self.conn.getEdgeSourceVertexType("edge1_undirected")
        self.assertIsInstance(res, str)
        self.assertEqual("vertex4", res)

    def test_04_getEdgeTargetVertexType(self):
        res = self.conn.getEdgeTargetVertexType("edge2_directed")
        self.assertIsInstance(res, str)
        self.assertEqual("vertex5", res)

    def test_05_isDirected(self):
        res = self.conn.isDirected("edge1_undirected")
        self.assertIsInstance(res, bool)
        self.assertFalse(res)
        res = self.conn.isDirected("edge2_directed")
        self.assertIsInstance(res, bool)
        self.assertTrue(res)

    def test_06_getReverseEdge(self):
        res = self.conn.getReverseEdge("edge1_undirected")
        self.assertIsInstance(res, str)
        # TODO Change this to None or something in getReverseEdge()?
        self.assertEqual("", res)
        res = self.conn.getReverseEdge("edge2_directed")
        self.assertIsInstance(res, str)
        # TODO Change this to None or something in getReverseEdge()?
        self.assertEqual("", res)
        res = self.conn.getReverseEdge("edge3_directed_with_reverse")
        self.assertIsInstance(res, str)
        self.assertEqual("edge3_directed_with_reverse_reverse_edge", res)

    def test_07_getEdgeCountFrom(self):
        res = self.conn.getEdgeCountFrom(edgeType="*")
        self.assertIsInstance(res, dict)
        self.assertIn("edge1_undirected", res)
        self.assertEqual(8, res["edge1_undirected"])
        self.assertIn("edge6_loop", res)
        self.assertEqual(0, res["edge6_loop"])

        res = self.conn.getEdgeCountFrom(edgeType="edge4_many_to_many")
        self.assertIsInstance(res, int)
        self.assertEqual(8, res)

<<<<<<< HEAD
        res = self.conn.getEdgeCountFrom(sourceVertexType="vertex4", edgeType="edge4_many_to_many",
                                         targetVertexType="vertex5")
=======
        res = self.conn.getEdgeCountFrom(
            sourceVertexType="vertex4",
            edgeType="edge4_many_to_many",
            targetVertexType="vertex5",
        )
>>>>>>> 44c0d8f3
        self.assertIsInstance(res, int)
        self.assertEqual(3, res)

        res = self.conn.getEdgeCountFrom(
            sourceVertexType="vertex4", sourceVertexId=1)
        self.assertIsInstance(res, dict)
        self.assertIn("edge1_undirected", res)
        self.assertEqual(3, res["edge1_undirected"])
        self.assertIn("edge2_directed", res)
        self.assertEqual(0, res["edge2_directed"])
        self.assertIn("edge4_many_to_many", res)
        self.assertEqual(3, res["edge4_many_to_many"])

<<<<<<< HEAD
        res = self.conn.getEdgeCountFrom(sourceVertexType="vertex4", sourceVertexId=1,
                                         edgeType="edge1_undirected")
        self.assertIsInstance(res, int)
        self.assertEqual(3, res)

        res = self.conn.getEdgeCountFrom(sourceVertexType="vertex4", sourceVertexId=1,
                                         edgeType="edge1_undirected", where="a01=2")
        self.assertIsInstance(res, int)
        self.assertEqual(2, res)

        res = self.conn.getEdgeCountFrom(sourceVertexType="vertex4", sourceVertexId=1,
                                         edgeType="edge1_undirected", targetVertexType="vertex5")
        self.assertIsInstance(res, int)
        self.assertEqual(3, res)

        res = self.conn.getEdgeCountFrom(sourceVertexType="vertex4", sourceVertexId=1,
                                         edgeType="edge1_undirected", targetVertexType="vertex5", targetVertexId=3)
=======
        res = self.conn.getEdgeCountFrom(
            sourceVertexType="vertex4", sourceVertexId=1, edgeType="edge1_undirected"
        )
        self.assertIsInstance(res, int)
        self.assertEqual(3, res)

        res = self.conn.getEdgeCountFrom(
            sourceVertexType="vertex4",
            sourceVertexId=1,
            edgeType="edge1_undirected",
            where="a01=2",
        )
        self.assertIsInstance(res, int)
        self.assertEqual(2, res)

        res = self.conn.getEdgeCountFrom(
            sourceVertexType="vertex4",
            sourceVertexId=1,
            edgeType="edge1_undirected",
            targetVertexType="vertex5",
        )
        self.assertIsInstance(res, int)
        self.assertEqual(3, res)

        res = self.conn.getEdgeCountFrom(
            sourceVertexType="vertex4",
            sourceVertexId=1,
            edgeType="edge1_undirected",
            targetVertexType="vertex5",
            targetVertexId=3,
        )
>>>>>>> 44c0d8f3
        self.assertIsInstance(res, int)
        self.assertEqual(1, res)

    def test_08_getEdgeCount(self):
        res = self.conn.getEdgeCount("*")
        self.assertIsInstance(res, dict)
        self.assertIn("edge1_undirected", res)
        self.assertEqual(8, res["edge1_undirected"])
        self.assertIn("edge6_loop", res)
        self.assertEqual(0, res["edge6_loop"])

        res = self.conn.getEdgeCount("edge4_many_to_many")
        self.assertIsInstance(res, int)
        self.assertEqual(8, res)

        res = self.conn.getEdgeCount("edge4_many_to_many", "vertex4")
        self.assertIsInstance(res, int)
        self.assertEqual(8, res)

        res = self.conn.getEdgeCount(
            "edge4_many_to_many", "vertex4", "vertex5")
        self.assertIsInstance(res, int)
        self.assertEqual(3, res)

    """
    Apparently, the following tests are not structured properly.
    The code below first inserts edges in two steps, then retrieves them, and finally, deletes them.
    It seems that the order of execution is not guaranteed, so the serialised nature of steps might
    not work in some environments/setups.
    Also, unittest runs separate tests with fresh instances of the TestCase, so setUp and tearDown
    are executed before/after each tests and – importantly – it is not "possible" to persist
    information between test cases (i.e. save a piece of information in e.g. a variable of the class
    instance in one test and use it in another test) (it is technically possible, but not
    recommended due to the aforementioned reasons).
    
    Luckily, it seems that tests are executed in alphabetical order, so there is a good chance that
    in basic testing setups, they will be executed in the desired order.
    
    TODO How to structure tests so that every step can be executed independently?
    E.g. how to test insertion and deletion of edge?
     • Should the insertion test have a clean-up stage deleting the newly inserted vertices?
       And similarly, should the deletion test have a setup stage, when vertices to be deleted are
       inserted?
     • Or should these two actions tested together? But that would defeat the idea of unittests.
    """

    def test_09_upsertEdge(self):
        res = self.conn.upsertEdge(
            "vertex6", 1, "edge4_many_to_many", "vertex7", 1)
        self.assertIsInstance(res, int)
        self.assertEqual(1, res)

        res = self.conn.upsertEdge(
            "vertex6", 6, "edge4_many_to_many", "vertex7", 6)
        self.assertIsInstance(res, int)
        self.assertEqual(1, res)

        # TODO Tests with ack, new_vertex_only, vertex_must_exist, update_vertex_only and
        #   atomic_level parameters; when they will be added to pyTigerGraphEdge.upsertEdge()
        # TODO Add MultiEdge edge to schema and add test cases

    def test_09_upsertEdge_mustExist(self):
        res = self.conn.upsertEdge(
            "vertex6",
            int(1e6),
            "edge4_many_to_many",
            "vertex7",
            1,
            vertexMustExist=True,
        )
        self.assertIsInstance(res, int)
        self.assertEqual(0, res)

        res = self.conn.upsertEdge(
            "vertex6",
            6,
            "edge4_many_to_many",
            "vertex7",
            int(2e6),
            vertexMustExist=True,
        )
        self.assertIsInstance(res, int)
        self.assertEqual(0, res)

        # TODO Tests with ack, new_vertex_only, vertex_must_exist, update_vertex_only and
        #   atomic_level parameters; when they will be added to pyTigerGraphEdge.upsertEdge()
        # TODO Add MultiEdge edge to schema and add test cases

    def test_10_upsertEdges(self):
<<<<<<< HEAD
        es = [
            (2, 1),
            (2, 2),
            (2, 3),
            (2, 4)
        ]
        res = self.conn.upsertEdges(
            "vertex6", "edge4_many_to_many", "vertex7", es)
=======
        es = [(2, 1), (2, 2), (2, 3), (2, 4)]
        res = self.conn.upsertEdges("vertex6", "edge4_many_to_many", "vertex7", es)
>>>>>>> 44c0d8f3
        self.assertIsInstance(res, int)
        self.assertEqual(4, res)

        res = self.conn.getEdgeCount("edge4_many_to_many")
        self.assertIsInstance(res, int)
        self.assertEqual(14, res)

    def test_10_upsertEdges_mustExist(self):
        es = [(2, int(1e6)), (int(1e6), 2)]
        res = self.conn.upsertEdges(
            "vertex6", "edge4_many_to_many", "vertex7", es, vertexMustExist=True
        )
        self.assertIsInstance(res, int)
        self.assertEqual(0, res)

    def test_11_upsertEdgeDataFrame(self):
        edges = [
            {
                "e_type": "edge1_undirected",
                "directed": False,
                "from_id": 1,
                "from_type": "vertex4",
                "to_id": 4,
                "to_type": "vertex5",
                "attributes": {"a01": -100},
            },
            {
                "e_type": "edge1_undirected",
                "directed": False,
                "from_id": 1,
                "from_type": "vertex4",
                "to_id": 5,
                "to_type": "vertex5",
                "attributes": {"a01": -100},
            },
        ]
        df = self.conn.edgeSetToDataFrame(edges)
        res = self.conn.upsertEdgeDataFrame(
            df=df,
            sourceVertexType="vertex4",
            edgeType="edge1_undirected",
            targetVertexType="vertex5",
            from_id="from_id",
            to_id="to_id",
            attributes={"a01": "a01"},
            vertexMustExist=True,
        )
        self.assertIsInstance(res, int)
        self.assertEqual(2, res)

    def test_11_upsertEdgeDataFrame_vertexMustExist(self):
        edges = [
            {
                "e_type": "edge1_undirected",
                "directed": False,
                "from_id": -1,
                "from_type": "vertex4",
                "to_id": 4,
                "to_type": "vertex5",
                "attributes": {"a01": -100},
            },
            {
                "e_type": "edge1_undirected",
                "directed": False,
                "from_id": 1,
                "from_type": "vertex4",
                "to_id": -5,
                "to_type": "vertex5",
                "attributes": {"a01": -100},
            },
        ]
        df = self.conn.edgeSetToDataFrame(edges)
        res = self.conn.upsertEdgeDataFrame(
            df=df,
            sourceVertexType="vertex4",
            edgeType="edge1_undirected",
            targetVertexType="vertex5",
            from_id="from_id",
            to_id="to_id",
            attributes={"a01": "a01"},
            vertexMustExist=True,
        )
        self.assertIsInstance(res, int)
        self.assertEqual(0, res)

    def test_12_getEdges(self):
        res = self.conn.getEdges("vertex4", 1)
        self.assertIsInstance(res, list)
        self.assertEqual(8, len(res))

        res = self.conn.getEdges("vertex4", 1, "edge1_undirected")
        self.assertIsInstance(res, list)
        self.assertEqual(5, len(res))

        res = self.conn.getEdges("vertex4", 1, "edge1_undirected", "vertex5")
        self.assertIsInstance(res, list)
        self.assertEqual(5, len(res))

        res = self.conn.getEdges(
            "vertex4", 1, "edge1_undirected", "vertex5", 2)
        self.assertIsInstance(res, list)
        self.assertEqual(1, len(res))

        res = self.conn.getEdges(
<<<<<<< HEAD
            "vertex4", 1, "edge1_undirected", select="a01", where="a01>1")
=======
            "vertex4", 1, "edge1_undirected", select="a01", where="a01>1"
        )
>>>>>>> 44c0d8f3
        self.assertIsInstance(res, list)
        self.assertEqual(2, len(res))

        res = self.conn.getEdges(
            "vertex4", 1, "edge1_undirected", sort="-a01", limit=2)
        self.assertIsInstance(res, list)
        self.assertEqual(2, len(res))

        res = self.conn.getEdges(
<<<<<<< HEAD
            "vertex4", 1, "edge1_undirected", "vertex5", fmt="json")
=======
            "vertex4", 1, "edge1_undirected", "vertex5", fmt="json"
        )
>>>>>>> 44c0d8f3
        self.assertIsInstance(res, str)
        res = json.loads(res)
        self.assertIsInstance(res, list)
        self.assertEqual(5, len(res))

<<<<<<< HEAD
        res = self.conn.getEdges(
            "vertex4", 1, "edge1_undirected", "vertex5", fmt="df")
        self.assertIsInstance(res, pd.DataFrame)
        self.assertEqual(3, len(res.index))

    def test_13_getEdgesDataFrame(self):
        res = self.conn.getEdgesDataFrame(
            "vertex4", 1, "edge1_undirected", "vertex5")
        self.assertIsInstance(res, pd.DataFrame)
        self.assertEqual(3, len(res.index))
=======
        res = self.conn.getEdges("vertex4", 1, "edge1_undirected", "vertex5", fmt="df")
        self.assertIsInstance(res, pd.DataFrame)
        self.assertEqual(5, len(res.index))

    def test_13_getEdgesDataFrame(self):
        res = self.conn.getEdgesDataFrame("vertex4", 1, "edge1_undirected", "vertex5")
        self.assertIsInstance(res, pd.DataFrame)
        self.assertEqual(5, len(res.index))
>>>>>>> 44c0d8f3

    def test_14_getEdgesByType(self):
        res = self.conn.getEdgesByType("edge1_undirected")
        self.assertIsInstance(res, list)
        self.assertEqual(10, len(res))

    def test_15_getEdgesDataFrameByType(self):
        pass

    def test_16_getEdgeStats(self):
        res = self.conn.getEdgeStats("edge1_undirected")
        self.assertIsInstance(res, dict)
        self.assertEqual(1, len(res))
        self.assertIn("edge1_undirected", res)
        self.assertEqual(2, res["edge1_undirected"]["a01"]["MAX"])
        self.assertEqual(-18.5, res["edge1_undirected"]["a01"]["AVG"])

        res = self.conn.getEdgeStats(
<<<<<<< HEAD
            ["edge1_undirected", "edge2_directed", "edge6_loop"])
=======
            ["edge1_undirected", "edge2_directed", "edge6_loop"]
        )
>>>>>>> 44c0d8f3
        self.assertIsInstance(res, dict)
        self.assertEqual(3, len(res))
        self.assertIn("edge1_undirected", res)
        self.assertEqual(2, res["edge1_undirected"]["a01"]["MAX"])
        self.assertIn("edge2_directed", res)
        self.assertEqual(2, res["edge2_directed"]["a01"]["AVG"])
        self.assertIn("edge6_loop", res)
        self.assertEqual({}, res["edge6_loop"])

<<<<<<< HEAD
        res = self.conn.getEdgeStats(["edge1_undirected", "edge2_directed", "edge6_loop"],
                                     skipNA=True)
=======
        res = self.conn.getEdgeStats(
            ["edge1_undirected", "edge2_directed", "edge6_loop"], skipNA=True
        )
>>>>>>> 44c0d8f3
        self.assertIsInstance(res, dict)
        self.assertEqual(2, len(res))
        self.assertIn("edge1_undirected", res)
        self.assertEqual(2, res["edge1_undirected"]["a01"]["MAX"])
        self.assertIn("edge2_directed", res)
        self.assertNotIn("edge6_loop", res)

        res = self.conn.getEdgeStats("*", skipNA=True)
        self.assertIsInstance(res, dict)
        self.assertIn("edge3_directed_with_reverse", res)
        self.assertNotIn("edge4_many_to_many", res)

    def test_17_delEdges(self):
        res = self.conn.delEdges("vertex6", 1)
        self.assertIsInstance(res, dict)
        self.assertEqual(7, len(res))
        self.assertIn("edge4_many_to_many", res)
        self.assertEqual(1, res["edge4_many_to_many"])

        res = self.conn.delEdges("vertex6", 6, "edge4_many_to_many")
        self.assertIsInstance(res, dict)
        self.assertEqual(1, len(res))
        self.assertIn("edge4_many_to_many", res)
        self.assertEqual(1, res["edge4_many_to_many"])

        res = self.conn.delEdges("vertex6", 6, "edge4_many_to_many")
        self.assertIsInstance(res, dict)
        self.assertEqual(1, len(res))
        self.assertIn("edge4_many_to_many", res)
        self.assertEqual(0, res["edge4_many_to_many"])

        res = self.conn.delEdges(
            "vertex6", 2, "edge4_many_to_many", "vertex7", 1)
        self.assertIsInstance(res, dict)
        self.assertEqual(1, len(res))
        self.assertIn("edge4_many_to_many", res)
        self.assertEqual(1, res["edge4_many_to_many"])

        res = self.conn.delEdges("vertex6", 2, "edge4_many_to_many", "vertex7")
        self.assertIsInstance(res, dict)
        self.assertEqual(1, len(res))
        self.assertIn("edge4_many_to_many", res)
        self.assertEqual(3, res["edge4_many_to_many"])

    def test_18_edgeSetToDataFrame(self):
        pass


if __name__ == "__main__":
    unittest.main()<|MERGE_RESOLUTION|>--- conflicted
+++ resolved
@@ -2,11 +2,8 @@
 import unittest
 
 import pandas as pd
-<<<<<<< HEAD
 from .pyTigerGraphUnitTest import make_connection
-=======
-from pyTigerGraphUnitTest import make_connection
->>>>>>> 44c0d8f3
+
 
 
 class test_pyTigerGraphEdge(unittest.TestCase):
@@ -17,19 +14,9 @@
     def test_01_getEdgeTypes(self):
         res = sorted(self.conn.getEdgeTypes())
         self.assertEqual(6, len(res))
-<<<<<<< HEAD
         exp = ["edge1_undirected", "edge2_directed", "edge3_directed_with_reverse",
                "edge4_many_to_many", "edge5_all_to_all", "edge6_loop"]
-=======
-        exp = [
-            "edge1_undirected",
-            "edge2_directed",
-            "edge3_directed_with_reverse",
-            "edge4_many_to_many",
-            "edge5_all_to_all",
-            "edge6_loop",
-        ]
->>>>>>> 44c0d8f3
+
         self.assertEqual(exp, res)
 
     def test_02_getEdgeType(self):
@@ -59,14 +46,8 @@
         self.assertTrue(res["IsDirected"])
         self.assertIn("Config", res)
         self.assertIn("REVERSE_EDGE", res["Config"])
-<<<<<<< HEAD
         self.assertEqual("edge3_directed_with_reverse_reverse_edge",
                          res["Config"]["REVERSE_EDGE"])
-=======
-        self.assertEqual(
-            "edge3_directed_with_reverse_reverse_edge", res["Config"]["REVERSE_EDGE"]
-        )
->>>>>>> 44c0d8f3
 
         res = self.conn.getEdgeType("edge4_many_to_many")
         self.assertIsNotNone(res)
@@ -137,16 +118,9 @@
         self.assertIsInstance(res, int)
         self.assertEqual(8, res)
 
-<<<<<<< HEAD
         res = self.conn.getEdgeCountFrom(sourceVertexType="vertex4", edgeType="edge4_many_to_many",
                                          targetVertexType="vertex5")
-=======
-        res = self.conn.getEdgeCountFrom(
-            sourceVertexType="vertex4",
-            edgeType="edge4_many_to_many",
-            targetVertexType="vertex5",
-        )
->>>>>>> 44c0d8f3
+
         self.assertIsInstance(res, int)
         self.assertEqual(3, res)
 
@@ -160,7 +134,6 @@
         self.assertIn("edge4_many_to_many", res)
         self.assertEqual(3, res["edge4_many_to_many"])
 
-<<<<<<< HEAD
         res = self.conn.getEdgeCountFrom(sourceVertexType="vertex4", sourceVertexId=1,
                                          edgeType="edge1_undirected")
         self.assertIsInstance(res, int)
@@ -178,39 +151,7 @@
 
         res = self.conn.getEdgeCountFrom(sourceVertexType="vertex4", sourceVertexId=1,
                                          edgeType="edge1_undirected", targetVertexType="vertex5", targetVertexId=3)
-=======
-        res = self.conn.getEdgeCountFrom(
-            sourceVertexType="vertex4", sourceVertexId=1, edgeType="edge1_undirected"
-        )
-        self.assertIsInstance(res, int)
-        self.assertEqual(3, res)
-
-        res = self.conn.getEdgeCountFrom(
-            sourceVertexType="vertex4",
-            sourceVertexId=1,
-            edgeType="edge1_undirected",
-            where="a01=2",
-        )
-        self.assertIsInstance(res, int)
-        self.assertEqual(2, res)
-
-        res = self.conn.getEdgeCountFrom(
-            sourceVertexType="vertex4",
-            sourceVertexId=1,
-            edgeType="edge1_undirected",
-            targetVertexType="vertex5",
-        )
-        self.assertIsInstance(res, int)
-        self.assertEqual(3, res)
-
-        res = self.conn.getEdgeCountFrom(
-            sourceVertexType="vertex4",
-            sourceVertexId=1,
-            edgeType="edge1_undirected",
-            targetVertexType="vertex5",
-            targetVertexId=3,
-        )
->>>>>>> 44c0d8f3
+
         self.assertIsInstance(res, int)
         self.assertEqual(1, res)
 
@@ -300,7 +241,6 @@
         # TODO Add MultiEdge edge to schema and add test cases
 
     def test_10_upsertEdges(self):
-<<<<<<< HEAD
         es = [
             (2, 1),
             (2, 2),
@@ -309,10 +249,7 @@
         ]
         res = self.conn.upsertEdges(
             "vertex6", "edge4_many_to_many", "vertex7", es)
-=======
-        es = [(2, 1), (2, 2), (2, 3), (2, 4)]
-        res = self.conn.upsertEdges("vertex6", "edge4_many_to_many", "vertex7", es)
->>>>>>> 44c0d8f3
+
         self.assertIsInstance(res, int)
         self.assertEqual(4, res)
 
@@ -417,12 +354,9 @@
         self.assertEqual(1, len(res))
 
         res = self.conn.getEdges(
-<<<<<<< HEAD
             "vertex4", 1, "edge1_undirected", select="a01", where="a01>1")
-=======
-            "vertex4", 1, "edge1_undirected", select="a01", where="a01>1"
-        )
->>>>>>> 44c0d8f3
+        )
+
         self.assertIsInstance(res, list)
         self.assertEqual(2, len(res))
 
@@ -432,29 +366,14 @@
         self.assertEqual(2, len(res))
 
         res = self.conn.getEdges(
-<<<<<<< HEAD
             "vertex4", 1, "edge1_undirected", "vertex5", fmt="json")
-=======
-            "vertex4", 1, "edge1_undirected", "vertex5", fmt="json"
-        )
->>>>>>> 44c0d8f3
+        )
+
         self.assertIsInstance(res, str)
         res = json.loads(res)
         self.assertIsInstance(res, list)
         self.assertEqual(5, len(res))
 
-<<<<<<< HEAD
-        res = self.conn.getEdges(
-            "vertex4", 1, "edge1_undirected", "vertex5", fmt="df")
-        self.assertIsInstance(res, pd.DataFrame)
-        self.assertEqual(3, len(res.index))
-
-    def test_13_getEdgesDataFrame(self):
-        res = self.conn.getEdgesDataFrame(
-            "vertex4", 1, "edge1_undirected", "vertex5")
-        self.assertIsInstance(res, pd.DataFrame)
-        self.assertEqual(3, len(res.index))
-=======
         res = self.conn.getEdges("vertex4", 1, "edge1_undirected", "vertex5", fmt="df")
         self.assertIsInstance(res, pd.DataFrame)
         self.assertEqual(5, len(res.index))
@@ -463,7 +382,6 @@
         res = self.conn.getEdgesDataFrame("vertex4", 1, "edge1_undirected", "vertex5")
         self.assertIsInstance(res, pd.DataFrame)
         self.assertEqual(5, len(res.index))
->>>>>>> 44c0d8f3
 
     def test_14_getEdgesByType(self):
         res = self.conn.getEdgesByType("edge1_undirected")
@@ -482,12 +400,8 @@
         self.assertEqual(-18.5, res["edge1_undirected"]["a01"]["AVG"])
 
         res = self.conn.getEdgeStats(
-<<<<<<< HEAD
             ["edge1_undirected", "edge2_directed", "edge6_loop"])
-=======
-            ["edge1_undirected", "edge2_directed", "edge6_loop"]
-        )
->>>>>>> 44c0d8f3
+
         self.assertIsInstance(res, dict)
         self.assertEqual(3, len(res))
         self.assertIn("edge1_undirected", res)
@@ -497,14 +411,10 @@
         self.assertIn("edge6_loop", res)
         self.assertEqual({}, res["edge6_loop"])
 
-<<<<<<< HEAD
-        res = self.conn.getEdgeStats(["edge1_undirected", "edge2_directed", "edge6_loop"],
-                                     skipNA=True)
-=======
         res = self.conn.getEdgeStats(
             ["edge1_undirected", "edge2_directed", "edge6_loop"], skipNA=True
         )
->>>>>>> 44c0d8f3
+
         self.assertIsInstance(res, dict)
         self.assertEqual(2, len(res))
         self.assertIn("edge1_undirected", res)
